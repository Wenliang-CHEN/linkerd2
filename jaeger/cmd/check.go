--- conflicted
+++ resolved
@@ -33,17 +33,12 @@
 )
 
 type checkOptions struct {
-<<<<<<< HEAD
 	wait               time.Duration
 	output             string
+	proxy              bool
+	namespace          string
 	versionOverride    string
 	cliVersionOverride string
-=======
-	wait      time.Duration
-	output    string
-	proxy     bool
-	namespace string
->>>>>>> 9d0b61b1
 }
 
 func jaegerCategory(hc *healthcheck.HealthChecker) *healthcheck.Category {
@@ -258,13 +253,10 @@
 
 	cmd.Flags().StringVarP(&options.output, "output", "o", options.output, "Output format. One of: basic, json")
 	cmd.Flags().DurationVar(&options.wait, "wait", options.wait, "Maximum allowed time for all tests to pass")
-<<<<<<< HEAD
+	cmd.Flags().BoolVar(&options.proxy, "proxy", options.proxy, "Also run data-plane checks, to determine if the data plane is healthy")
+	cmd.Flags().StringVarP(&options.namespace, "namespace", "n", options.namespace, "Namespace to use for --proxy checks (default: all namespaces)")
 	cmd.Flags().StringVar(&options.versionOverride, "expected-version", options.versionOverride, "Overrides the version used when checking if Linkerd is running the latest version (mostly for testing)")
 	cmd.Flags().StringVar(&options.cliVersionOverride, "cli-version-override", "", "Used to override the version of the cli (mostly for testing)")
-=======
-	cmd.Flags().BoolVar(&options.proxy, "proxy", options.proxy, "Also run data-plane checks, to determine if the data plane is healthy")
-	cmd.Flags().StringVarP(&options.namespace, "namespace", "n", options.namespace, "Namespace to use for --proxy checks (default: all namespaces)")
->>>>>>> 9d0b61b1
 
 	return cmd
 }
@@ -275,19 +267,11 @@
 		return fmt.Errorf("Validation error when executing check command: %v", err)
 	}
 
-<<<<<<< HEAD
 	if options.cliVersionOverride != "" {
 		version.Version = options.cliVersionOverride
 	}
 
-	checks := []healthcheck.CategoryID{
-		linkerdJaegerExtensionCheck,
-	}
-
-	hc := healthcheck.NewHealthChecker(checks, &healthcheck.Options{
-=======
 	hc := healthcheck.NewHealthChecker([]healthcheck.CategoryID{}, &healthcheck.Options{
->>>>>>> 9d0b61b1
 		ControlPlaneNamespace: controlPlaneNamespace,
 		KubeConfig:            kubeconfigPath,
 		KubeContext:           kubeContext,
@@ -295,11 +279,8 @@
 		ImpersonateGroup:      impersonateGroup,
 		APIAddr:               apiAddr,
 		RetryDeadline:         time.Now().Add(options.wait),
-<<<<<<< HEAD
 		VersionOverride:       options.versionOverride,
-=======
 		DataPlaneNamespace:    options.namespace,
->>>>>>> 9d0b61b1
 	})
 
 	err = hc.InitializeKubeAPIClient()
