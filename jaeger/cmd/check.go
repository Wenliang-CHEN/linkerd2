--- conflicted
+++ resolved
@@ -27,17 +27,12 @@
 )
 
 type checkOptions struct {
-<<<<<<< HEAD
 	wait               time.Duration
 	output             string
 	proxy              bool
 	namespace          string
 	versionOverride    string
 	cliVersionOverride string
-=======
-	wait   time.Duration
-	output string
->>>>>>> f3504a10
 }
 
 func jaegerCategory(hc *healthcheck.HealthChecker) *healthcheck.Category {
@@ -105,7 +100,6 @@
 				if err != nil {
 					return err
 				}
-<<<<<<< HEAD
 
 				// Check for relevant pods to be present
 				err = healthcheck.CheckForPods(pods, []string{"collector", "jaeger", "jaeger-injector"})
@@ -165,16 +159,6 @@
 				}
 
 				return healthcheck.CheckIfProxyVersionsMatchWithCLI(pods)
-=======
-
-				// Check for relevant pods to be present
-				err = healthcheck.CheckForPods(pods, []string{"collector", "jaeger", "jaeger-injector"})
-				if err != nil {
-					return err
-				}
-
-				return healthcheck.CheckPodsRunning(pods, "")
->>>>>>> f3504a10
 			}))
 
 	return healthcheck.NewCategory(linkerdJaegerExtensionCheck, checkers, true)
@@ -216,17 +200,10 @@
 
 	cmd.Flags().StringVarP(&options.output, "output", "o", options.output, "Output format. One of: basic, json")
 	cmd.Flags().DurationVar(&options.wait, "wait", options.wait, "Maximum allowed time for all tests to pass")
-<<<<<<< HEAD
 	cmd.Flags().BoolVar(&options.proxy, "proxy", options.proxy, "Also run data-plane checks, to determine if the data plane is healthy")
 	cmd.Flags().StringVarP(&options.namespace, "namespace", "n", options.namespace, "Namespace to use for --proxy checks (default: all namespaces)")
 	cmd.Flags().StringVar(&options.versionOverride, "expected-version", options.versionOverride, "Overrides the version used when checking if Linkerd is running the latest version (mostly for testing)")
 	cmd.Flags().StringVar(&options.cliVersionOverride, "cli-version-override", "", "Used to override the version of the cli (mostly for testing)")
-=======
-	cmd.Flags().Bool("proxy", false, "Also run data-plane checks, to determine if the data plane is healthy")
-	cmd.Flags().StringP("namespace", "n", "", "Namespace to use for --proxy checks (default: all namespaces)")
-	cmd.Flags().MarkHidden("proxy")
-	cmd.Flags().MarkHidden("namespace")
->>>>>>> f3504a10
 
 	return cmd
 }
@@ -249,11 +226,8 @@
 		ImpersonateGroup:      impersonateGroup,
 		APIAddr:               apiAddr,
 		RetryDeadline:         time.Now().Add(options.wait),
-<<<<<<< HEAD
 		VersionOverride:       options.versionOverride,
 		DataPlaneNamespace:    options.namespace,
-=======
->>>>>>> f3504a10
 	})
 
 	err = hc.InitializeKubeAPIClient()
