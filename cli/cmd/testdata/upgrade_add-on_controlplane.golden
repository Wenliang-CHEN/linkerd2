---
kind: ConfigMap
apiVersion: v1
metadata:
  name: linkerd-config
  namespace: linkerd
  labels:
    linkerd.io/control-plane-component: controller
    linkerd.io/control-plane-ns: linkerd
  annotations:
    linkerd.io/created-by: linkerd/cli dev-undefined
data:
  global: |
    {"linkerdNamespace":"linkerd","cniEnabled":false,"version":"UPGRADE-CONTROL-PLANE-VERSION","identityContext":{"trustDomain":"cluster.local","trustAnchorsPem":"-----BEGIN CERTIFICATE-----\nMIIBwDCCAWagAwIBAgIQMvd1QnGUJzXVUt3gNh7rWjAKBggqhkjOPQQDAjApMScw\nJQYDVQQDEx5pZGVudGl0eS5saW5rZXJkLmNsdXN0ZXIubG9jYWwwHhcNMjAwNDA2\nMTAzOTUxWhcNMzAwNDA0MTAzOTUxWjApMScwJQYDVQQDEx5pZGVudGl0eS5saW5r\nZXJkLmNsdXN0ZXIubG9jYWwwWTATBgcqhkjOPQIBBggqhkjOPQMBBwNCAAQ19nmg\nQ8l+EMofPxas7HUlOJE5avps6b6Q97Y71Waw3rdXYNCPqMxa4PedPc5VKGje6eqJ\nAo5mX29HeMcUw/y3o3AwbjAOBgNVHQ8BAf8EBAMCAQYwEgYDVR0TAQH/BAgwBgEB\n/wIBATAdBgNVHQ4EFgQUfxv+BcCt5v7oF7PXJ9xY+JambdwwKQYDVR0RBCIwIIIe\naWRlbnRpdHkubGlua2VyZC5jbHVzdGVyLmxvY2FsMAoGCCqGSM49BAMCA0gAMEUC\nIQCM8UfevR53SVGDd/4MgXMlVqC3Vh8oDiM0UToj2wsjNgIgLnZgogrqjK0KRo9R\nSxZLbJKt6SJIIY9dw5gzQpUQR2U=\n-----END CERTIFICATE-----\n","issuanceLifetime":"86400s","clockSkewAllowance":"20s","scheme":"linkerd.io/tls"},"autoInjectContext":null,"omitWebhookSideEffects":false,"clusterDomain":"cluster.local","endpointSliceEnabled":false}
  proxy: |
    {"proxyImage":{"imageName":"gcr.io/linkerd-io/proxy","pullPolicy":"IfNotPresent"},"proxyInitImage":{"imageName":"gcr.io/linkerd-io/proxy-init","pullPolicy":"IfNotPresent"},"controlPort":{"port":4190},"ignoreInboundPorts":[],"ignoreOutboundPorts":[],"inboundPort":{"port":4143},"adminPort":{"port":4191},"outboundPort":{"port":4140},"resource":{"requestCpu":"100m","requestMemory":"20Mi","limitCpu":"1","limitMemory":"250Mi"},"proxyUid":"2102","logLevel":{"level":"warn,linkerd=info"},"disableExternalProfiles":true,"proxyVersion":"UPGRADE-PROXY-VERSION","proxyInitImageVersion":"v1.3.3","debugImage":{"imageName":"gcr.io/linkerd-io/debug","pullPolicy":"IfNotPresent"},"debugImageVersion":"UPGRADE-DEBUG-VERSION","destinationGetNetworks":"DST-GET-NETWORKS","logFormat":"plain","outboundConnectTimeout":"","inboundConnectTimeout":""}
  install: |
    {"cliVersion":"dev-undefined","flags":[]}
---
###
### Identity Controller Service
###
---
kind: Secret
apiVersion: v1
metadata:
  name: linkerd-identity-issuer
  namespace: linkerd
  labels:
    linkerd.io/control-plane-component: identity
    linkerd.io/control-plane-ns: linkerd
  annotations:
    linkerd.io/created-by: linkerd/cli dev-undefined
    linkerd.io/identity-issuer-expiry: 2030-04-04T10:40:04Z
data:
  crt.pem: LS0tLS1CRUdJTiBDRVJUSUZJQ0FURS0tLS0tCk1JSUJ3RENDQVdlZ0F3SUJBZ0lSQUxEaXZ5V1hPWVB1OU5qdmxQbzVyQll3Q2dZSUtvWkl6ajBFQXdJd0tURW4KTUNVR0ExVUVBeE1lYVdSbGJuUnBkSGt1YkdsdWEyVnlaQzVqYkhWemRHVnlMbXh2WTJGc01CNFhEVEl3TURRdwpOakV3TkRBd05Gb1hEVE13TURRd05ERXdOREF3TkZvd0tURW5NQ1VHQTFVRUF4TWVhV1JsYm5ScGRIa3ViR2x1CmEyVnlaQzVqYkhWemRHVnlMbXh2WTJGc01Ga3dFd1lIS29aSXpqMENBUVlJS29aSXpqMERBUWNEUWdBRUhBSzcKNjQ5YVM2Sk9ESC9McnFjdHlxazluZTlLVmNGZmp4RjVLd0hYaCsvQzUzYlZ0ME9sZlZFSGt6cmI4bGM1dnMyWAp0SFhBV2VDYlVZQldPSkpBZktOd01HNHdEZ1lEVlIwUEFRSC9CQVFEQWdFR01CSUdBMVVkRXdFQi93UUlNQVlCCkFmOENBUUF3SFFZRFZSME9CQllFRkJSMkZnUm5WUWZ2bTA1eHpYVm5RWGpVYkRzNU1Da0dBMVVkRVFRaU1DQ0MKSG1sa1pXNTBhWFI1TG14cGJtdGxjbVF1WTJ4MWMzUmxjaTVzYjJOaGJEQUtCZ2dxaGtqT1BRUURBZ05IQURCRQpBaUJRQURPN04vN3J4RU5jcDRVWWxoSi9Va3JtU1BmbzB5OWEycnczRTJOUDJBSWdZU25tUllQM2RYZEJ3TVB6CkU1UVZlY0VPb0tjL0VrVjhudDFuR0FuSU5yVT0KLS0tLS1FTkQgQ0VSVElGSUNBVEUtLS0tLQ==
  key.pem: LS0tLS1CRUdJTiBFQyBQUklWQVRFIEtFWS0tLS0tCk1IY0NBUUVFSUd0cEJrT0hjVENqOVZQcXBtMG5TSFpYOXZmdXN3RWx5R1dJQVJ1NlUwQTJvQW9HQ0NxR1NNNDkKQXdFSG9VUURRZ0FFSEFLNzY0OWFTNkpPREgvTHJxY3R5cWs5bmU5S1ZjRmZqeEY1S3dIWGgrL0M1M2JWdDBPbApmVkVIa3pyYjhsYzV2czJYdEhYQVdlQ2JVWUJXT0pKQWZBPT0KLS0tLS1FTkQgRUMgUFJJVkFURSBLRVktLS0tLQ==
---
kind: Service
apiVersion: v1
metadata:
  name: linkerd-identity
  namespace: linkerd
  labels:
    linkerd.io/control-plane-component: identity
    linkerd.io/control-plane-ns: linkerd
  annotations:
    linkerd.io/created-by: linkerd/cli dev-undefined
spec:
  type: ClusterIP
  selector:
    linkerd.io/control-plane-component: identity
  ports:
  - name: grpc
    port: 8080
    targetPort: 8080
---
apiVersion: apps/v1
kind: Deployment
metadata:
  annotations:
    linkerd.io/created-by: linkerd/cli dev-undefined
  labels:
    app.kubernetes.io/name: identity
    app.kubernetes.io/part-of: Linkerd
    app.kubernetes.io/version: UPGRADE-CONTROL-PLANE-VERSION
    linkerd.io/control-plane-component: identity
    linkerd.io/control-plane-ns: linkerd
  name: linkerd-identity
  namespace: linkerd
spec:
  replicas: 
  selector:
    matchLabels:
      linkerd.io/control-plane-component: identity
      linkerd.io/control-plane-ns: linkerd
      linkerd.io/proxy-deployment: linkerd-identity
  template:
    metadata:
      annotations:
        linkerd.io/created-by: linkerd/cli dev-undefined
        linkerd.io/identity-mode: default
        linkerd.io/proxy-version: UPGRADE-PROXY-VERSION
      labels:
        linkerd.io/control-plane-component: identity
        linkerd.io/control-plane-ns: linkerd
        linkerd.io/workload-ns: linkerd
        linkerd.io/proxy-deployment: linkerd-identity
    spec:
      nodeSelector:
        beta.kubernetes.io/os: linux
      containers:
      - args:
        - identity
        - -log-level=info
        image: :UPGRADE-CONTROL-PLANE-VERSION
        imagePullPolicy: IfNotPresent
        livenessProbe:
          httpGet:
            path: /ping
            port: 9990
          initialDelaySeconds: 10
        name: identity
        ports:
        - containerPort: 8080
          name: grpc
        - containerPort: 9990
          name: admin-http
        readinessProbe:
          failureThreshold: 7
          httpGet:
            path: /ready
            port: 9990
        securityContext:
          runAsUser: 
        volumeMounts:
        - mountPath: /var/run/linkerd/config
          name: config
        - mountPath: /var/run/linkerd/identity/issuer
          name: identity-issuer
      - env:
        - name: LINKERD2_PROXY_LOG
          value: warn,linkerd=info
        - name: LINKERD2_PROXY_LOG_FORMAT
          value: plain
        - name: LINKERD2_PROXY_DESTINATION_SVC_ADDR
          value: linkerd-dst.linkerd.svc.cluster.local:8086
        - name: LINKERD2_PROXY_DESTINATION_GET_NETWORKS
          value: "10.0.0.0/8,172.16.0.0/12,192.168.0.0/16"
        - name: LINKERD2_PROXY_INBOUND_CONNECT_TIMEOUT
          value: "100ms"
        - name: LINKERD2_PROXY_OUTBOUND_CONNECT_TIMEOUT
          value: "1000ms"
        - name: LINKERD2_PROXY_CONTROL_LISTEN_ADDR
          value: 0.0.0.0:4190
        - name: LINKERD2_PROXY_ADMIN_LISTEN_ADDR
          value: 0.0.0.0:4191
        - name: LINKERD2_PROXY_OUTBOUND_LISTEN_ADDR
          value: 127.0.0.1:4140
        - name: LINKERD2_PROXY_INBOUND_LISTEN_ADDR
          value: 0.0.0.0:4143
        - name: LINKERD2_PROXY_DESTINATION_GET_SUFFIXES
          value: svc.cluster.local.
        - name: LINKERD2_PROXY_DESTINATION_PROFILE_SUFFIXES
          value: svc.cluster.local.
        - name: LINKERD2_PROXY_INBOUND_ACCEPT_KEEPALIVE
          value: 10000ms
        - name: LINKERD2_PROXY_OUTBOUND_CONNECT_KEEPALIVE
          value: 10000ms
        - name: _pod_ns
          valueFrom:
            fieldRef:
              fieldPath: metadata.namespace
        - name: _pod_nodeName
          valueFrom:
             fieldRef:
              fieldPath: spec.nodeName
        - name: LINKERD2_PROXY_DESTINATION_CONTEXT
          value: |
            {"ns":"$(_pod_ns)", "nodeName":"$(_pod_nodeName)"}
        - name: LINKERD2_PROXY_IDENTITY_DIR
          value: /var/run/linkerd/identity/end-entity
        - name: LINKERD2_PROXY_IDENTITY_TRUST_ANCHORS
          value: |
            -----BEGIN CERTIFICATE-----
            MIIBwDCCAWagAwIBAgIQMvd1QnGUJzXVUt3gNh7rWjAKBggqhkjOPQQDAjApMScw
            JQYDVQQDEx5pZGVudGl0eS5saW5rZXJkLmNsdXN0ZXIubG9jYWwwHhcNMjAwNDA2
            MTAzOTUxWhcNMzAwNDA0MTAzOTUxWjApMScwJQYDVQQDEx5pZGVudGl0eS5saW5r
            ZXJkLmNsdXN0ZXIubG9jYWwwWTATBgcqhkjOPQIBBggqhkjOPQMBBwNCAAQ19nmg
            Q8l+EMofPxas7HUlOJE5avps6b6Q97Y71Waw3rdXYNCPqMxa4PedPc5VKGje6eqJ
            Ao5mX29HeMcUw/y3o3AwbjAOBgNVHQ8BAf8EBAMCAQYwEgYDVR0TAQH/BAgwBgEB
            /wIBATAdBgNVHQ4EFgQUfxv+BcCt5v7oF7PXJ9xY+JambdwwKQYDVR0RBCIwIIIe
            aWRlbnRpdHkubGlua2VyZC5jbHVzdGVyLmxvY2FsMAoGCCqGSM49BAMCA0gAMEUC
            IQCM8UfevR53SVGDd/4MgXMlVqC3Vh8oDiM0UToj2wsjNgIgLnZgogrqjK0KRo9R
            SxZLbJKt6SJIIY9dw5gzQpUQR2U=
            -----END CERTIFICATE-----
        - name: LINKERD2_PROXY_IDENTITY_TOKEN_FILE
          value: /var/run/secrets/kubernetes.io/serviceaccount/token
        - name: LINKERD2_PROXY_IDENTITY_SVC_ADDR
          value: localhost.:8080
        - name: _pod_sa
          valueFrom:
            fieldRef:
              fieldPath: spec.serviceAccountName
        - name: _l5d_ns
          value: linkerd
        - name: _l5d_trustdomain
          value: cluster.local
        - name: LINKERD2_PROXY_IDENTITY_LOCAL_NAME
          value: $(_pod_sa).$(_pod_ns).serviceaccount.identity.$(_l5d_ns).$(_l5d_trustdomain)
        - name: LINKERD2_PROXY_IDENTITY_SVC_NAME
          value: linkerd-identity.$(_l5d_ns).serviceaccount.identity.$(_l5d_ns).$(_l5d_trustdomain)
        - name: LINKERD2_PROXY_DESTINATION_SVC_NAME
          value: linkerd-destination.$(_l5d_ns).serviceaccount.identity.$(_l5d_ns).$(_l5d_trustdomain)
        - name: LINKERD2_PROXY_TAP_SVC_NAME
          value: linkerd-tap.$(_l5d_ns).serviceaccount.identity.$(_l5d_ns).$(_l5d_trustdomain)
        image: gcr.io/linkerd-io/proxy:UPGRADE-PROXY-VERSION
        imagePullPolicy: IfNotPresent
        livenessProbe:
          httpGet:
            path: /live
            port: 4191
          initialDelaySeconds: 10
        name: linkerd-proxy
        ports:
        - containerPort: 4143
          name: linkerd-proxy
        - containerPort: 4191
          name: linkerd-admin
        readinessProbe:
          httpGet:
            path: /ready
            port: 4191
          initialDelaySeconds: 2
        resources:
        securityContext:
          allowPrivilegeEscalation: false
          readOnlyRootFilesystem: true
          runAsUser: 2102
        terminationMessagePolicy: FallbackToLogsOnError
        volumeMounts:
        - mountPath: /var/run/linkerd/identity/end-entity
          name: linkerd-identity-end-entity
      initContainers:
      - args:
        - --incoming-proxy-port
        - "4143"
        - --outgoing-proxy-port
        - "4140"
        - --proxy-uid
        - "2102"
        - --inbound-ports-to-ignore
        - 4190,4191
        - --outbound-ports-to-ignore
        - "443"
        image: gcr.io/linkerd-io/proxy-init:v1.3.3
        imagePullPolicy: IfNotPresent
        name: linkerd-init
        resources:
          limits:
            cpu: "100m"
            memory: "50Mi"
          requests:
            cpu: "10m"
            memory: "10Mi"
        securityContext:
          allowPrivilegeEscalation: false
          capabilities:
            add:
            - NET_ADMIN
            - NET_RAW
          privileged: false
          readOnlyRootFilesystem: true
          runAsNonRoot: false
          runAsUser: 0
        terminationMessagePolicy: FallbackToLogsOnError
        volumeMounts:
        - mountPath: /run
          name: linkerd-proxy-init-xtables-lock
      serviceAccountName: linkerd-identity
      volumes:
      - configMap:
          name: linkerd-config
        name: config
      - name: identity-issuer
        secret:
          secretName: linkerd-identity-issuer
      - emptyDir: {}
        name: linkerd-proxy-init-xtables-lock
      - emptyDir:
          medium: Memory
        name: linkerd-identity-end-entity
---
###
<<<<<<< HEAD
=======
### Controller
###
---
kind: Service
apiVersion: v1
metadata:
  name: linkerd-controller-api
  namespace: linkerd
  labels:
    linkerd.io/control-plane-component: controller
    linkerd.io/control-plane-ns: linkerd
  annotations:
    linkerd.io/created-by: linkerd/cli dev-undefined
spec:
  type: ClusterIP
  selector:
    linkerd.io/control-plane-component: controller
  ports:
  - name: http
    port: 8085
    targetPort: 8085
---
apiVersion: apps/v1
kind: Deployment
metadata:
  annotations:
    linkerd.io/created-by: linkerd/cli dev-undefined
  labels:
    app.kubernetes.io/name: controller
    app.kubernetes.io/part-of: Linkerd
    app.kubernetes.io/version: UPGRADE-CONTROL-PLANE-VERSION
    linkerd.io/control-plane-component: controller
    linkerd.io/control-plane-ns: linkerd
  name: linkerd-controller
  namespace: linkerd
spec:
  replicas: 1
  selector:
    matchLabels:
      linkerd.io/control-plane-component: controller
      linkerd.io/control-plane-ns: linkerd
      linkerd.io/proxy-deployment: linkerd-controller
  template:
    metadata:
      annotations:
        linkerd.io/created-by: linkerd/cli dev-undefined
        linkerd.io/identity-mode: default
        linkerd.io/proxy-version: UPGRADE-PROXY-VERSION
      labels:
        linkerd.io/control-plane-component: controller
        linkerd.io/control-plane-ns: linkerd
        linkerd.io/workload-ns: linkerd
        linkerd.io/proxy-deployment: linkerd-controller
    spec:
      nodeSelector:
        beta.kubernetes.io/os: linux
      containers:
      - args:
        - public-api
        - -destination-addr=linkerd-dst.linkerd.svc.cluster.local:8086
        - -controller-namespace=linkerd
        - -log-level=info
        - -prometheus-url=http://linkerd-prometheus.linkerd.svc.cluster.local:9090
        image: gcr.io/linkerd-io/controller:UPGRADE-CONTROL-PLANE-VERSION
        imagePullPolicy: IfNotPresent
        livenessProbe:
          httpGet:
            path: /ping
            port: 9995
          initialDelaySeconds: 10
        name: public-api
        ports:
        - containerPort: 8085
          name: http
        - containerPort: 9995
          name: admin-http
        readinessProbe:
          failureThreshold: 7
          httpGet:
            path: /ready
            port: 9995
        securityContext:
          runAsUser: 2103
        volumeMounts:
        - mountPath: /var/run/linkerd/config
          name: config
      - env:
        - name: LINKERD2_PROXY_LOG
          value: warn,linkerd=info
        - name: LINKERD2_PROXY_LOG_FORMAT
          value: plain
        - name: LINKERD2_PROXY_DESTINATION_SVC_ADDR
          value: linkerd-dst.linkerd.svc.cluster.local:8086
        - name: LINKERD2_PROXY_DESTINATION_GET_NETWORKS
          value: "10.0.0.0/8,172.16.0.0/12,192.168.0.0/16"
        - name: LINKERD2_PROXY_INBOUND_CONNECT_TIMEOUT
          value: "100ms"
        - name: LINKERD2_PROXY_OUTBOUND_CONNECT_TIMEOUT
          value: "1000ms"
        - name: LINKERD2_PROXY_CONTROL_LISTEN_ADDR
          value: 0.0.0.0:4190
        - name: LINKERD2_PROXY_ADMIN_LISTEN_ADDR
          value: 0.0.0.0:4191
        - name: LINKERD2_PROXY_OUTBOUND_LISTEN_ADDR
          value: 127.0.0.1:4140
        - name: LINKERD2_PROXY_INBOUND_LISTEN_ADDR
          value: 0.0.0.0:4143
        - name: LINKERD2_PROXY_DESTINATION_GET_SUFFIXES
          value: svc.cluster.local.
        - name: LINKERD2_PROXY_DESTINATION_PROFILE_SUFFIXES
          value: svc.cluster.local.
        - name: LINKERD2_PROXY_INBOUND_ACCEPT_KEEPALIVE
          value: 10000ms
        - name: LINKERD2_PROXY_OUTBOUND_CONNECT_KEEPALIVE
          value: 10000ms
        - name: _pod_ns
          valueFrom:
            fieldRef:
              fieldPath: metadata.namespace
        - name: _pod_nodeName
          valueFrom:
             fieldRef:
              fieldPath: spec.nodeName
        - name: LINKERD2_PROXY_DESTINATION_CONTEXT
          value: |
            {"ns":"$(_pod_ns)", "nodeName":"$(_pod_nodeName)"}
        - name: LINKERD2_PROXY_IDENTITY_DIR
          value: /var/run/linkerd/identity/end-entity
        - name: LINKERD2_PROXY_IDENTITY_TRUST_ANCHORS
          value: |
            -----BEGIN CERTIFICATE-----
            MIIBwDCCAWagAwIBAgIQMvd1QnGUJzXVUt3gNh7rWjAKBggqhkjOPQQDAjApMScw
            JQYDVQQDEx5pZGVudGl0eS5saW5rZXJkLmNsdXN0ZXIubG9jYWwwHhcNMjAwNDA2
            MTAzOTUxWhcNMzAwNDA0MTAzOTUxWjApMScwJQYDVQQDEx5pZGVudGl0eS5saW5r
            ZXJkLmNsdXN0ZXIubG9jYWwwWTATBgcqhkjOPQIBBggqhkjOPQMBBwNCAAQ19nmg
            Q8l+EMofPxas7HUlOJE5avps6b6Q97Y71Waw3rdXYNCPqMxa4PedPc5VKGje6eqJ
            Ao5mX29HeMcUw/y3o3AwbjAOBgNVHQ8BAf8EBAMCAQYwEgYDVR0TAQH/BAgwBgEB
            /wIBATAdBgNVHQ4EFgQUfxv+BcCt5v7oF7PXJ9xY+JambdwwKQYDVR0RBCIwIIIe
            aWRlbnRpdHkubGlua2VyZC5jbHVzdGVyLmxvY2FsMAoGCCqGSM49BAMCA0gAMEUC
            IQCM8UfevR53SVGDd/4MgXMlVqC3Vh8oDiM0UToj2wsjNgIgLnZgogrqjK0KRo9R
            SxZLbJKt6SJIIY9dw5gzQpUQR2U=
            -----END CERTIFICATE-----
        - name: LINKERD2_PROXY_IDENTITY_TOKEN_FILE
          value: /var/run/secrets/kubernetes.io/serviceaccount/token
        - name: LINKERD2_PROXY_IDENTITY_SVC_ADDR
          value: linkerd-identity.linkerd.svc.cluster.local:8080
        - name: _pod_sa
          valueFrom:
            fieldRef:
              fieldPath: spec.serviceAccountName
        - name: _l5d_ns
          value: linkerd
        - name: _l5d_trustdomain
          value: cluster.local
        - name: LINKERD2_PROXY_IDENTITY_LOCAL_NAME
          value: $(_pod_sa).$(_pod_ns).serviceaccount.identity.$(_l5d_ns).$(_l5d_trustdomain)
        - name: LINKERD2_PROXY_IDENTITY_SVC_NAME
          value: linkerd-identity.$(_l5d_ns).serviceaccount.identity.$(_l5d_ns).$(_l5d_trustdomain)
        - name: LINKERD2_PROXY_DESTINATION_SVC_NAME
          value: linkerd-destination.$(_l5d_ns).serviceaccount.identity.$(_l5d_ns).$(_l5d_trustdomain)
        - name: LINKERD2_PROXY_TAP_SVC_NAME
          value: linkerd-tap.$(_l5d_ns).serviceaccount.identity.$(_l5d_ns).$(_l5d_trustdomain)
        image: gcr.io/linkerd-io/proxy:UPGRADE-PROXY-VERSION
        imagePullPolicy: IfNotPresent
        livenessProbe:
          httpGet:
            path: /live
            port: 4191
          initialDelaySeconds: 10
        name: linkerd-proxy
        ports:
        - containerPort: 4143
          name: linkerd-proxy
        - containerPort: 4191
          name: linkerd-admin
        readinessProbe:
          httpGet:
            path: /ready
            port: 4191
          initialDelaySeconds: 2
        resources:
        securityContext:
          allowPrivilegeEscalation: false
          readOnlyRootFilesystem: true
          runAsUser: 2102
        terminationMessagePolicy: FallbackToLogsOnError
        volumeMounts:
        - mountPath: /var/run/linkerd/identity/end-entity
          name: linkerd-identity-end-entity
      initContainers:
      - args:
        - --incoming-proxy-port
        - "4143"
        - --outgoing-proxy-port
        - "4140"
        - --proxy-uid
        - "2102"
        - --inbound-ports-to-ignore
        - 4190,4191
        - --outbound-ports-to-ignore
        - "443"
        image: gcr.io/linkerd-io/proxy-init:v1.3.3
        imagePullPolicy: IfNotPresent
        name: linkerd-init
        resources:
          limits:
            cpu: "100m"
            memory: "50Mi"
          requests:
            cpu: "10m"
            memory: "10Mi"
        securityContext:
          allowPrivilegeEscalation: false
          capabilities:
            add:
            - NET_ADMIN
            - NET_RAW
          privileged: false
          readOnlyRootFilesystem: true
          runAsNonRoot: false
          runAsUser: 0
        terminationMessagePolicy: FallbackToLogsOnError
        volumeMounts:
        - mountPath: /run
          name: linkerd-proxy-init-xtables-lock
      serviceAccountName: linkerd-controller
      volumes:
      - configMap:
          name: linkerd-config
        name: config
      - emptyDir: {}
        name: linkerd-proxy-init-xtables-lock
      - emptyDir:
          medium: Memory
        name: linkerd-identity-end-entity
---
###
>>>>>>> c68ab23a
### Destination Controller Service
###
---
kind: Service
apiVersion: v1
metadata:
  name: linkerd-dst
  namespace: linkerd
  labels:
    linkerd.io/control-plane-component: destination
    linkerd.io/control-plane-ns: linkerd
  annotations:
    linkerd.io/created-by: linkerd/cli dev-undefined
spec:
  type: ClusterIP
  selector:
    linkerd.io/control-plane-component: destination
  ports:
  - name: grpc
    port: 8086
    targetPort: 8086
---
apiVersion: apps/v1
kind: Deployment
metadata:
  annotations:
    linkerd.io/created-by: linkerd/cli dev-undefined
  labels:
    app.kubernetes.io/name: destination
    app.kubernetes.io/part-of: Linkerd
    app.kubernetes.io/version: UPGRADE-CONTROL-PLANE-VERSION
    linkerd.io/control-plane-component: destination
    linkerd.io/control-plane-ns: linkerd
  name: linkerd-destination
  namespace: linkerd
spec:
  replicas: 
  selector:
    matchLabels:
      linkerd.io/control-plane-component: destination
      linkerd.io/control-plane-ns: linkerd
      linkerd.io/proxy-deployment: linkerd-destination
  template:
    metadata:
      annotations:
        linkerd.io/created-by: linkerd/cli dev-undefined
        linkerd.io/identity-mode: default
        linkerd.io/proxy-version: UPGRADE-PROXY-VERSION
      labels:
        linkerd.io/control-plane-component: destination
        linkerd.io/control-plane-ns: linkerd
        linkerd.io/workload-ns: linkerd
        linkerd.io/proxy-deployment: linkerd-destination
    spec:
      nodeSelector:
        beta.kubernetes.io/os: linux
      containers:
      - args:
        - destination
        - -addr=:8086
        - -controller-namespace=linkerd
        - -enable-h2-upgrade=true
        - -log-level=info
        image: :UPGRADE-CONTROL-PLANE-VERSION
        imagePullPolicy: IfNotPresent
        livenessProbe:
          httpGet:
            path: /ping
            port: 9996
          initialDelaySeconds: 10
        name: destination
        ports:
        - containerPort: 8086
          name: grpc
        - containerPort: 9996
          name: admin-http
        readinessProbe:
          failureThreshold: 7
          httpGet:
            path: /ready
            port: 9996
        securityContext:
          runAsUser: 
        volumeMounts:
        - mountPath: /var/run/linkerd/config
          name: config
      - env:
        - name: LINKERD2_PROXY_LOG
          value: warn,linkerd=info
        - name: LINKERD2_PROXY_LOG_FORMAT
          value: plain
        - name: LINKERD2_PROXY_DESTINATION_SVC_ADDR
          value: localhost.:8086
        - name: LINKERD2_PROXY_DESTINATION_GET_NETWORKS
          value: "10.0.0.0/8,172.16.0.0/12,192.168.0.0/16"
        - name: LINKERD2_PROXY_INBOUND_CONNECT_TIMEOUT
          value: "100ms"
        - name: LINKERD2_PROXY_OUTBOUND_CONNECT_TIMEOUT
          value: "1000ms"
        - name: LINKERD2_PROXY_CONTROL_LISTEN_ADDR
          value: 0.0.0.0:4190
        - name: LINKERD2_PROXY_ADMIN_LISTEN_ADDR
          value: 0.0.0.0:4191
        - name: LINKERD2_PROXY_OUTBOUND_LISTEN_ADDR
          value: 127.0.0.1:4140
        - name: LINKERD2_PROXY_INBOUND_LISTEN_ADDR
          value: 0.0.0.0:4143
        - name: LINKERD2_PROXY_DESTINATION_GET_SUFFIXES
          value: svc.cluster.local.
        - name: LINKERD2_PROXY_DESTINATION_PROFILE_SUFFIXES
          value: svc.cluster.local.
        - name: LINKERD2_PROXY_INBOUND_ACCEPT_KEEPALIVE
          value: 10000ms
        - name: LINKERD2_PROXY_OUTBOUND_CONNECT_KEEPALIVE
          value: 10000ms
        - name: _pod_ns
          valueFrom:
            fieldRef:
              fieldPath: metadata.namespace
        - name: _pod_nodeName
          valueFrom:
             fieldRef:
              fieldPath: spec.nodeName
        - name: LINKERD2_PROXY_DESTINATION_CONTEXT
          value: |
            {"ns":"$(_pod_ns)", "nodeName":"$(_pod_nodeName)"}
        - name: LINKERD2_PROXY_IDENTITY_DIR
          value: /var/run/linkerd/identity/end-entity
        - name: LINKERD2_PROXY_IDENTITY_TRUST_ANCHORS
          value: |
            -----BEGIN CERTIFICATE-----
            MIIBwDCCAWagAwIBAgIQMvd1QnGUJzXVUt3gNh7rWjAKBggqhkjOPQQDAjApMScw
            JQYDVQQDEx5pZGVudGl0eS5saW5rZXJkLmNsdXN0ZXIubG9jYWwwHhcNMjAwNDA2
            MTAzOTUxWhcNMzAwNDA0MTAzOTUxWjApMScwJQYDVQQDEx5pZGVudGl0eS5saW5r
            ZXJkLmNsdXN0ZXIubG9jYWwwWTATBgcqhkjOPQIBBggqhkjOPQMBBwNCAAQ19nmg
            Q8l+EMofPxas7HUlOJE5avps6b6Q97Y71Waw3rdXYNCPqMxa4PedPc5VKGje6eqJ
            Ao5mX29HeMcUw/y3o3AwbjAOBgNVHQ8BAf8EBAMCAQYwEgYDVR0TAQH/BAgwBgEB
            /wIBATAdBgNVHQ4EFgQUfxv+BcCt5v7oF7PXJ9xY+JambdwwKQYDVR0RBCIwIIIe
            aWRlbnRpdHkubGlua2VyZC5jbHVzdGVyLmxvY2FsMAoGCCqGSM49BAMCA0gAMEUC
            IQCM8UfevR53SVGDd/4MgXMlVqC3Vh8oDiM0UToj2wsjNgIgLnZgogrqjK0KRo9R
            SxZLbJKt6SJIIY9dw5gzQpUQR2U=
            -----END CERTIFICATE-----
        - name: LINKERD2_PROXY_IDENTITY_TOKEN_FILE
          value: /var/run/secrets/kubernetes.io/serviceaccount/token
        - name: LINKERD2_PROXY_IDENTITY_SVC_ADDR
          value: linkerd-identity.linkerd.svc.cluster.local:8080
        - name: _pod_sa
          valueFrom:
            fieldRef:
              fieldPath: spec.serviceAccountName
        - name: _l5d_ns
          value: linkerd
        - name: _l5d_trustdomain
          value: cluster.local
        - name: LINKERD2_PROXY_IDENTITY_LOCAL_NAME
          value: $(_pod_sa).$(_pod_ns).serviceaccount.identity.$(_l5d_ns).$(_l5d_trustdomain)
        - name: LINKERD2_PROXY_IDENTITY_SVC_NAME
          value: linkerd-identity.$(_l5d_ns).serviceaccount.identity.$(_l5d_ns).$(_l5d_trustdomain)
        - name: LINKERD2_PROXY_DESTINATION_SVC_NAME
          value: linkerd-destination.$(_l5d_ns).serviceaccount.identity.$(_l5d_ns).$(_l5d_trustdomain)
        - name: LINKERD2_PROXY_TAP_SVC_NAME
          value: linkerd-tap.$(_l5d_ns).serviceaccount.identity.$(_l5d_ns).$(_l5d_trustdomain)
        image: gcr.io/linkerd-io/proxy:UPGRADE-PROXY-VERSION
        imagePullPolicy: IfNotPresent
        livenessProbe:
          httpGet:
            path: /live
            port: 4191
          initialDelaySeconds: 10
        name: linkerd-proxy
        ports:
        - containerPort: 4143
          name: linkerd-proxy
        - containerPort: 4191
          name: linkerd-admin
        readinessProbe:
          httpGet:
            path: /ready
            port: 4191
          initialDelaySeconds: 2
        resources:
        securityContext:
          allowPrivilegeEscalation: false
          readOnlyRootFilesystem: true
          runAsUser: 2102
        terminationMessagePolicy: FallbackToLogsOnError
        volumeMounts:
        - mountPath: /var/run/linkerd/identity/end-entity
          name: linkerd-identity-end-entity
      initContainers:
      - args:
        - --incoming-proxy-port
        - "4143"
        - --outgoing-proxy-port
        - "4140"
        - --proxy-uid
        - "2102"
        - --inbound-ports-to-ignore
        - 4190,4191
        - --outbound-ports-to-ignore
        - "443"
        image: gcr.io/linkerd-io/proxy-init:v1.3.3
        imagePullPolicy: IfNotPresent
        name: linkerd-init
        resources:
          limits:
            cpu: "100m"
            memory: "50Mi"
          requests:
            cpu: "10m"
            memory: "10Mi"
        securityContext:
          allowPrivilegeEscalation: false
          capabilities:
            add:
            - NET_ADMIN
            - NET_RAW
          privileged: false
          readOnlyRootFilesystem: true
          runAsNonRoot: false
          runAsUser: 0
        terminationMessagePolicy: FallbackToLogsOnError
        volumeMounts:
        - mountPath: /run
          name: linkerd-proxy-init-xtables-lock
      serviceAccountName: linkerd-destination
      volumes:
      - configMap:
          name: linkerd-config
        name: config
      - emptyDir: {}
        name: linkerd-proxy-init-xtables-lock
      - emptyDir:
          medium: Memory
        name: linkerd-identity-end-entity
---
###
### Heartbeat
###
---
apiVersion: batch/v1beta1
kind: CronJob
metadata:
  name: linkerd-heartbeat
  namespace: linkerd
  labels:
    app.kubernetes.io/name: heartbeat
    app.kubernetes.io/part-of: Linkerd
    app.kubernetes.io/version: UPGRADE-CONTROL-PLANE-VERSION
    linkerd.io/control-plane-component: heartbeat
    linkerd.io/control-plane-ns: linkerd
  annotations:
    linkerd.io/created-by: linkerd/cli dev-undefined
spec:
  schedule: "1 2 3 4 5"
  successfulJobsHistoryLimit: 0
  jobTemplate:
    spec:
      template:
        metadata:
          labels:
            linkerd.io/control-plane-component: heartbeat
            linkerd.io/workload-ns: linkerd
          annotations:
            linkerd.io/created-by: linkerd/cli dev-undefined
        spec:
          nodeSelector:
            beta.kubernetes.io/os: linux
          serviceAccountName: linkerd-heartbeat
          restartPolicy: Never
          containers:
          - name: heartbeat
            image: :UPGRADE-CONTROL-PLANE-VERSION
            imagePullPolicy: IfNotPresent
            args:
            - "heartbeat"
            - "-controller-namespace=linkerd"
            - "-log-level=info"
            - "-prometheus-url=http://linkerd-prometheus.linkerd.svc.cluster.local:9090"
            securityContext:
              runAsUser: 
---
###
### Web
###
---
kind: Service
apiVersion: v1
metadata:
  name: linkerd-web
  namespace: linkerd
  labels:
    linkerd.io/control-plane-component: web
    linkerd.io/control-plane-ns: linkerd
  annotations:
    linkerd.io/created-by: linkerd/cli dev-undefined
spec:
  type: ClusterIP
  selector:
    linkerd.io/control-plane-component: web
  ports:
  - name: http
    port: 8084
    targetPort: 8084
  - name: admin-http
    port: 9994
    targetPort: 9994
---
apiVersion: apps/v1
kind: Deployment
metadata:
  annotations:
    linkerd.io/created-by: linkerd/cli dev-undefined
  labels:
    app.kubernetes.io/name: web
    app.kubernetes.io/part-of: Linkerd
    app.kubernetes.io/version: UPGRADE-CONTROL-PLANE-VERSION
    linkerd.io/control-plane-component: web
    linkerd.io/control-plane-ns: linkerd
  name: linkerd-web
  namespace: linkerd
spec:
  replicas: 1
  selector:
    matchLabels:
      linkerd.io/control-plane-component: web
      linkerd.io/control-plane-ns: linkerd
      linkerd.io/proxy-deployment: linkerd-web
  template:
    metadata:
      annotations:
        linkerd.io/created-by: linkerd/cli dev-undefined
        linkerd.io/identity-mode: default
        linkerd.io/proxy-version: UPGRADE-PROXY-VERSION
      labels:
        linkerd.io/control-plane-component: web
        linkerd.io/control-plane-ns: linkerd
        linkerd.io/workload-ns: linkerd
        linkerd.io/proxy-deployment: linkerd-web
    spec:
      nodeSelector:
        beta.kubernetes.io/os: linux
      containers:
      - args:
        - -api-addr=linkerd-controller-api.linkerd.svc.cluster.local:8085
        - -grafana-addr=linkerd-grafana.linkerd.svc.cluster.local:3000
        - -jaeger-addr=linkerd-jaeger.linkerd.svc.cluster.local:16686
        - -controller-namespace=linkerd
        - -log-level=info
        - -enforced-host=^(localhost|127\.0\.0\.1|linkerd-web\.linkerd\.svc\.cluster\.local|linkerd-web\.linkerd\.svc|\[::1\])(:\d+)?$
        image: gcr.io/linkerd-io/web:UPGRADE-CONTROL-PLANE-VERSION
        imagePullPolicy: IfNotPresent
        livenessProbe:
          httpGet:
            path: /ping
            port: 9994
          initialDelaySeconds: 10
        name: web
        ports:
        - containerPort: 8084
          name: http
        - containerPort: 9994
          name: admin-http
        readinessProbe:
          failureThreshold: 7
          httpGet:
            path: /ready
            port: 9994
        securityContext:
          runAsUser: 
        volumeMounts:
        - mountPath: /var/run/linkerd/config
          name: config
      - env:
        - name: LINKERD2_PROXY_LOG
          value: warn,linkerd=info
        - name: LINKERD2_PROXY_LOG_FORMAT
          value: plain
        - name: LINKERD2_PROXY_DESTINATION_SVC_ADDR
          value: linkerd-dst.linkerd.svc.cluster.local:8086
        - name: LINKERD2_PROXY_DESTINATION_GET_NETWORKS
          value: "10.0.0.0/8,172.16.0.0/12,192.168.0.0/16"
        - name: LINKERD2_PROXY_INBOUND_CONNECT_TIMEOUT
          value: "100ms"
        - name: LINKERD2_PROXY_OUTBOUND_CONNECT_TIMEOUT
          value: "1000ms"
        - name: LINKERD2_PROXY_CONTROL_LISTEN_ADDR
          value: 0.0.0.0:4190
        - name: LINKERD2_PROXY_ADMIN_LISTEN_ADDR
          value: 0.0.0.0:4191
        - name: LINKERD2_PROXY_OUTBOUND_LISTEN_ADDR
          value: 127.0.0.1:4140
        - name: LINKERD2_PROXY_INBOUND_LISTEN_ADDR
          value: 0.0.0.0:4143
        - name: LINKERD2_PROXY_DESTINATION_GET_SUFFIXES
          value: svc.cluster.local.
        - name: LINKERD2_PROXY_DESTINATION_PROFILE_SUFFIXES
          value: svc.cluster.local.
        - name: LINKERD2_PROXY_INBOUND_ACCEPT_KEEPALIVE
          value: 10000ms
        - name: LINKERD2_PROXY_OUTBOUND_CONNECT_KEEPALIVE
          value: 10000ms
        - name: _pod_ns
          valueFrom:
            fieldRef:
              fieldPath: metadata.namespace
        - name: _pod_nodeName
          valueFrom:
             fieldRef:
              fieldPath: spec.nodeName
        - name: LINKERD2_PROXY_DESTINATION_CONTEXT
          value: |
            {"ns":"$(_pod_ns)", "nodeName":"$(_pod_nodeName)"}
        - name: LINKERD2_PROXY_IDENTITY_DIR
          value: /var/run/linkerd/identity/end-entity
        - name: LINKERD2_PROXY_IDENTITY_TRUST_ANCHORS
          value: |
            -----BEGIN CERTIFICATE-----
            MIIBwDCCAWagAwIBAgIQMvd1QnGUJzXVUt3gNh7rWjAKBggqhkjOPQQDAjApMScw
            JQYDVQQDEx5pZGVudGl0eS5saW5rZXJkLmNsdXN0ZXIubG9jYWwwHhcNMjAwNDA2
            MTAzOTUxWhcNMzAwNDA0MTAzOTUxWjApMScwJQYDVQQDEx5pZGVudGl0eS5saW5r
            ZXJkLmNsdXN0ZXIubG9jYWwwWTATBgcqhkjOPQIBBggqhkjOPQMBBwNCAAQ19nmg
            Q8l+EMofPxas7HUlOJE5avps6b6Q97Y71Waw3rdXYNCPqMxa4PedPc5VKGje6eqJ
            Ao5mX29HeMcUw/y3o3AwbjAOBgNVHQ8BAf8EBAMCAQYwEgYDVR0TAQH/BAgwBgEB
            /wIBATAdBgNVHQ4EFgQUfxv+BcCt5v7oF7PXJ9xY+JambdwwKQYDVR0RBCIwIIIe
            aWRlbnRpdHkubGlua2VyZC5jbHVzdGVyLmxvY2FsMAoGCCqGSM49BAMCA0gAMEUC
            IQCM8UfevR53SVGDd/4MgXMlVqC3Vh8oDiM0UToj2wsjNgIgLnZgogrqjK0KRo9R
            SxZLbJKt6SJIIY9dw5gzQpUQR2U=
            -----END CERTIFICATE-----
        - name: LINKERD2_PROXY_IDENTITY_TOKEN_FILE
          value: /var/run/secrets/kubernetes.io/serviceaccount/token
        - name: LINKERD2_PROXY_IDENTITY_SVC_ADDR
          value: linkerd-identity.linkerd.svc.cluster.local:8080
        - name: _pod_sa
          valueFrom:
            fieldRef:
              fieldPath: spec.serviceAccountName
        - name: _l5d_ns
          value: linkerd
        - name: _l5d_trustdomain
          value: cluster.local
        - name: LINKERD2_PROXY_IDENTITY_LOCAL_NAME
          value: $(_pod_sa).$(_pod_ns).serviceaccount.identity.$(_l5d_ns).$(_l5d_trustdomain)
        - name: LINKERD2_PROXY_IDENTITY_SVC_NAME
          value: linkerd-identity.$(_l5d_ns).serviceaccount.identity.$(_l5d_ns).$(_l5d_trustdomain)
        - name: LINKERD2_PROXY_DESTINATION_SVC_NAME
          value: linkerd-destination.$(_l5d_ns).serviceaccount.identity.$(_l5d_ns).$(_l5d_trustdomain)
        - name: LINKERD2_PROXY_TAP_SVC_NAME
          value: linkerd-tap.$(_l5d_ns).serviceaccount.identity.$(_l5d_ns).$(_l5d_trustdomain)
        image: gcr.io/linkerd-io/proxy:UPGRADE-PROXY-VERSION
        imagePullPolicy: IfNotPresent
        livenessProbe:
          httpGet:
            path: /live
            port: 4191
          initialDelaySeconds: 10
        name: linkerd-proxy
        ports:
        - containerPort: 4143
          name: linkerd-proxy
        - containerPort: 4191
          name: linkerd-admin
        readinessProbe:
          httpGet:
            path: /ready
            port: 4191
          initialDelaySeconds: 2
        resources:
        securityContext:
          allowPrivilegeEscalation: false
          readOnlyRootFilesystem: true
          runAsUser: 2102
        terminationMessagePolicy: FallbackToLogsOnError
        volumeMounts:
        - mountPath: /var/run/linkerd/identity/end-entity
          name: linkerd-identity-end-entity
      initContainers:
      - args:
        - --incoming-proxy-port
        - "4143"
        - --outgoing-proxy-port
        - "4140"
        - --proxy-uid
        - "2102"
        - --inbound-ports-to-ignore
        - 4190,4191
        - --outbound-ports-to-ignore
        - "443"
        image: gcr.io/linkerd-io/proxy-init:v1.3.3
        imagePullPolicy: IfNotPresent
        name: linkerd-init
        resources:
          limits:
            cpu: "100m"
            memory: "50Mi"
          requests:
            cpu: "10m"
            memory: "10Mi"
        securityContext:
          allowPrivilegeEscalation: false
          capabilities:
            add:
            - NET_ADMIN
            - NET_RAW
          privileged: false
          readOnlyRootFilesystem: true
          runAsNonRoot: false
          runAsUser: 0
        terminationMessagePolicy: FallbackToLogsOnError
        volumeMounts:
        - mountPath: /run
          name: linkerd-proxy-init-xtables-lock
      serviceAccountName: linkerd-web
      volumes:
      - configMap:
          name: linkerd-config
        name: config
      - emptyDir: {}
        name: linkerd-proxy-init-xtables-lock
      - emptyDir:
          medium: Memory
        name: linkerd-identity-end-entity
---
###
### Proxy Injector
###
---
apiVersion: apps/v1
kind: Deployment
metadata:
  annotations:
    linkerd.io/created-by: linkerd/cli dev-undefined
  labels:
    app.kubernetes.io/name: proxy-injector
    app.kubernetes.io/part-of: Linkerd
    app.kubernetes.io/version: UPGRADE-CONTROL-PLANE-VERSION
    linkerd.io/control-plane-component: proxy-injector
    linkerd.io/control-plane-ns: linkerd
  name: linkerd-proxy-injector
  namespace: linkerd
spec:
  replicas: 
  selector:
    matchLabels:
      linkerd.io/control-plane-component: proxy-injector
  template:
    metadata:
      annotations:
        linkerd.io/created-by: linkerd/cli dev-undefined
        linkerd.io/identity-mode: default
        linkerd.io/proxy-version: UPGRADE-PROXY-VERSION
      labels:
        linkerd.io/control-plane-component: proxy-injector
        linkerd.io/control-plane-ns: linkerd
        linkerd.io/workload-ns: linkerd
        linkerd.io/proxy-deployment: linkerd-proxy-injector
    spec:
      nodeSelector:
        beta.kubernetes.io/os: linux
      containers:
      - args:
        - proxy-injector
        - -log-level=info
        image: :UPGRADE-CONTROL-PLANE-VERSION
        imagePullPolicy: IfNotPresent
        livenessProbe:
          httpGet:
            path: /ping
            port: 9995
          initialDelaySeconds: 10
        name: proxy-injector
        ports:
        - containerPort: 8443
          name: proxy-injector
        - containerPort: 9995
          name: admin-http
        readinessProbe:
          failureThreshold: 7
          httpGet:
            path: /ready
            port: 9995
        securityContext:
          runAsUser: 
        volumeMounts:
        - mountPath: /var/run/linkerd/config
          name: config
        - mountPath: /var/run/linkerd/tls
          name: tls
          readOnly: true
      - env:
        - name: LINKERD2_PROXY_LOG
          value: warn,linkerd=info
        - name: LINKERD2_PROXY_LOG_FORMAT
          value: plain
        - name: LINKERD2_PROXY_DESTINATION_SVC_ADDR
          value: linkerd-dst.linkerd.svc.cluster.local:8086
        - name: LINKERD2_PROXY_DESTINATION_GET_NETWORKS
          value: "10.0.0.0/8,172.16.0.0/12,192.168.0.0/16"
        - name: LINKERD2_PROXY_INBOUND_CONNECT_TIMEOUT
          value: "100ms"
        - name: LINKERD2_PROXY_OUTBOUND_CONNECT_TIMEOUT
          value: "1000ms"
        - name: LINKERD2_PROXY_CONTROL_LISTEN_ADDR
          value: 0.0.0.0:4190
        - name: LINKERD2_PROXY_ADMIN_LISTEN_ADDR
          value: 0.0.0.0:4191
        - name: LINKERD2_PROXY_OUTBOUND_LISTEN_ADDR
          value: 127.0.0.1:4140
        - name: LINKERD2_PROXY_INBOUND_LISTEN_ADDR
          value: 0.0.0.0:4143
        - name: LINKERD2_PROXY_DESTINATION_GET_SUFFIXES
          value: svc.cluster.local.
        - name: LINKERD2_PROXY_DESTINATION_PROFILE_SUFFIXES
          value: svc.cluster.local.
        - name: LINKERD2_PROXY_INBOUND_ACCEPT_KEEPALIVE
          value: 10000ms
        - name: LINKERD2_PROXY_OUTBOUND_CONNECT_KEEPALIVE
          value: 10000ms
        - name: _pod_ns
          valueFrom:
            fieldRef:
              fieldPath: metadata.namespace
        - name: _pod_nodeName
          valueFrom:
             fieldRef:
              fieldPath: spec.nodeName
        - name: LINKERD2_PROXY_DESTINATION_CONTEXT
          value: |
            {"ns":"$(_pod_ns)", "nodeName":"$(_pod_nodeName)"}
        - name: LINKERD2_PROXY_IDENTITY_DIR
          value: /var/run/linkerd/identity/end-entity
        - name: LINKERD2_PROXY_IDENTITY_TRUST_ANCHORS
          value: |
            -----BEGIN CERTIFICATE-----
            MIIBwDCCAWagAwIBAgIQMvd1QnGUJzXVUt3gNh7rWjAKBggqhkjOPQQDAjApMScw
            JQYDVQQDEx5pZGVudGl0eS5saW5rZXJkLmNsdXN0ZXIubG9jYWwwHhcNMjAwNDA2
            MTAzOTUxWhcNMzAwNDA0MTAzOTUxWjApMScwJQYDVQQDEx5pZGVudGl0eS5saW5r
            ZXJkLmNsdXN0ZXIubG9jYWwwWTATBgcqhkjOPQIBBggqhkjOPQMBBwNCAAQ19nmg
            Q8l+EMofPxas7HUlOJE5avps6b6Q97Y71Waw3rdXYNCPqMxa4PedPc5VKGje6eqJ
            Ao5mX29HeMcUw/y3o3AwbjAOBgNVHQ8BAf8EBAMCAQYwEgYDVR0TAQH/BAgwBgEB
            /wIBATAdBgNVHQ4EFgQUfxv+BcCt5v7oF7PXJ9xY+JambdwwKQYDVR0RBCIwIIIe
            aWRlbnRpdHkubGlua2VyZC5jbHVzdGVyLmxvY2FsMAoGCCqGSM49BAMCA0gAMEUC
            IQCM8UfevR53SVGDd/4MgXMlVqC3Vh8oDiM0UToj2wsjNgIgLnZgogrqjK0KRo9R
            SxZLbJKt6SJIIY9dw5gzQpUQR2U=
            -----END CERTIFICATE-----
        - name: LINKERD2_PROXY_IDENTITY_TOKEN_FILE
          value: /var/run/secrets/kubernetes.io/serviceaccount/token
        - name: LINKERD2_PROXY_IDENTITY_SVC_ADDR
          value: linkerd-identity.linkerd.svc.cluster.local:8080
        - name: _pod_sa
          valueFrom:
            fieldRef:
              fieldPath: spec.serviceAccountName
        - name: _l5d_ns
          value: linkerd
        - name: _l5d_trustdomain
          value: cluster.local
        - name: LINKERD2_PROXY_IDENTITY_LOCAL_NAME
          value: $(_pod_sa).$(_pod_ns).serviceaccount.identity.$(_l5d_ns).$(_l5d_trustdomain)
        - name: LINKERD2_PROXY_IDENTITY_SVC_NAME
          value: linkerd-identity.$(_l5d_ns).serviceaccount.identity.$(_l5d_ns).$(_l5d_trustdomain)
        - name: LINKERD2_PROXY_DESTINATION_SVC_NAME
          value: linkerd-destination.$(_l5d_ns).serviceaccount.identity.$(_l5d_ns).$(_l5d_trustdomain)
        - name: LINKERD2_PROXY_TAP_SVC_NAME
          value: linkerd-tap.$(_l5d_ns).serviceaccount.identity.$(_l5d_ns).$(_l5d_trustdomain)
        image: gcr.io/linkerd-io/proxy:UPGRADE-PROXY-VERSION
        imagePullPolicy: IfNotPresent
        livenessProbe:
          httpGet:
            path: /live
            port: 4191
          initialDelaySeconds: 10
        name: linkerd-proxy
        ports:
        - containerPort: 4143
          name: linkerd-proxy
        - containerPort: 4191
          name: linkerd-admin
        readinessProbe:
          httpGet:
            path: /ready
            port: 4191
          initialDelaySeconds: 2
        resources:
        securityContext:
          allowPrivilegeEscalation: false
          readOnlyRootFilesystem: true
          runAsUser: 2102
        terminationMessagePolicy: FallbackToLogsOnError
        volumeMounts:
        - mountPath: /var/run/linkerd/identity/end-entity
          name: linkerd-identity-end-entity
      initContainers:
      - args:
        - --incoming-proxy-port
        - "4143"
        - --outgoing-proxy-port
        - "4140"
        - --proxy-uid
        - "2102"
        - --inbound-ports-to-ignore
        - 4190,4191
        - --outbound-ports-to-ignore
        - "443"
        image: gcr.io/linkerd-io/proxy-init:v1.3.3
        imagePullPolicy: IfNotPresent
        name: linkerd-init
        resources:
          limits:
            cpu: "100m"
            memory: "50Mi"
          requests:
            cpu: "10m"
            memory: "10Mi"
        securityContext:
          allowPrivilegeEscalation: false
          capabilities:
            add:
            - NET_ADMIN
            - NET_RAW
          privileged: false
          readOnlyRootFilesystem: true
          runAsNonRoot: false
          runAsUser: 0
        terminationMessagePolicy: FallbackToLogsOnError
        volumeMounts:
        - mountPath: /run
          name: linkerd-proxy-init-xtables-lock
      serviceAccountName: linkerd-proxy-injector
      volumes:
      - configMap:
          name: linkerd-config
        name: config
      - name: tls
        secret:
          secretName: linkerd-proxy-injector-tls
      - emptyDir: {}
        name: linkerd-proxy-init-xtables-lock
      - emptyDir:
          medium: Memory
        name: linkerd-identity-end-entity
---
kind: Service
apiVersion: v1
metadata:
  name: linkerd-proxy-injector
  namespace: linkerd
  labels:
    linkerd.io/control-plane-component: proxy-injector
    linkerd.io/control-plane-ns: linkerd
  annotations:
    linkerd.io/created-by: linkerd/cli dev-undefined
spec:
  type: ClusterIP
  selector:
    linkerd.io/control-plane-component: proxy-injector
  ports:
  - name: proxy-injector
    port: 443
    targetPort: proxy-injector
---
###
### Service Profile Validator
###
---
kind: Service
apiVersion: v1
metadata:
  name: linkerd-sp-validator
  namespace: linkerd
  labels:
    linkerd.io/control-plane-component: sp-validator
    linkerd.io/control-plane-ns: linkerd
  annotations:
    linkerd.io/created-by: linkerd/cli dev-undefined
spec:
  type: ClusterIP
  selector:
    linkerd.io/control-plane-component: sp-validator
  ports:
  - name: sp-validator
    port: 443
    targetPort: sp-validator
---
apiVersion: apps/v1
kind: Deployment
metadata:
  annotations:
    linkerd.io/created-by: linkerd/cli dev-undefined
  labels:
    app.kubernetes.io/name: sp-validator
    app.kubernetes.io/part-of: Linkerd
    app.kubernetes.io/version: UPGRADE-CONTROL-PLANE-VERSION
    linkerd.io/control-plane-component: sp-validator
    linkerd.io/control-plane-ns: linkerd
  name: linkerd-sp-validator
  namespace: linkerd
spec:
  replicas: 
  selector:
    matchLabels:
      linkerd.io/control-plane-component: sp-validator
  template:
    metadata:
      annotations:
        linkerd.io/created-by: linkerd/cli dev-undefined
        linkerd.io/identity-mode: default
        linkerd.io/proxy-version: UPGRADE-PROXY-VERSION
      labels:
        linkerd.io/control-plane-component: sp-validator
        linkerd.io/control-plane-ns: linkerd
        linkerd.io/workload-ns: linkerd
        linkerd.io/proxy-deployment: linkerd-sp-validator
    spec:
      nodeSelector:
        beta.kubernetes.io/os: linux
      containers:
      - args:
        - sp-validator
        - -log-level=info
        image: :UPGRADE-CONTROL-PLANE-VERSION
        imagePullPolicy: IfNotPresent
        livenessProbe:
          httpGet:
            path: /ping
            port: 9997
          initialDelaySeconds: 10
        name: sp-validator
        ports:
        - containerPort: 8443
          name: sp-validator
        - containerPort: 9997
          name: admin-http
        readinessProbe:
          failureThreshold: 7
          httpGet:
            path: /ready
            port: 9997
        securityContext:
          runAsUser: 
        volumeMounts:
        - mountPath: /var/run/linkerd/tls
          name: tls
          readOnly: true
      - env:
        - name: LINKERD2_PROXY_LOG
          value: warn,linkerd=info
        - name: LINKERD2_PROXY_LOG_FORMAT
          value: plain
        - name: LINKERD2_PROXY_DESTINATION_SVC_ADDR
          value: linkerd-dst.linkerd.svc.cluster.local:8086
        - name: LINKERD2_PROXY_DESTINATION_GET_NETWORKS
          value: "10.0.0.0/8,172.16.0.0/12,192.168.0.0/16"
        - name: LINKERD2_PROXY_INBOUND_CONNECT_TIMEOUT
          value: "100ms"
        - name: LINKERD2_PROXY_OUTBOUND_CONNECT_TIMEOUT
          value: "1000ms"
        - name: LINKERD2_PROXY_CONTROL_LISTEN_ADDR
          value: 0.0.0.0:4190
        - name: LINKERD2_PROXY_ADMIN_LISTEN_ADDR
          value: 0.0.0.0:4191
        - name: LINKERD2_PROXY_OUTBOUND_LISTEN_ADDR
          value: 127.0.0.1:4140
        - name: LINKERD2_PROXY_INBOUND_LISTEN_ADDR
          value: 0.0.0.0:4143
        - name: LINKERD2_PROXY_DESTINATION_GET_SUFFIXES
          value: svc.cluster.local.
        - name: LINKERD2_PROXY_DESTINATION_PROFILE_SUFFIXES
          value: svc.cluster.local.
        - name: LINKERD2_PROXY_INBOUND_ACCEPT_KEEPALIVE
          value: 10000ms
        - name: LINKERD2_PROXY_OUTBOUND_CONNECT_KEEPALIVE
          value: 10000ms
        - name: _pod_ns
          valueFrom:
            fieldRef:
              fieldPath: metadata.namespace
        - name: _pod_nodeName
          valueFrom:
             fieldRef:
              fieldPath: spec.nodeName
        - name: LINKERD2_PROXY_DESTINATION_CONTEXT
          value: |
            {"ns":"$(_pod_ns)", "nodeName":"$(_pod_nodeName)"}
        - name: LINKERD2_PROXY_IDENTITY_DIR
          value: /var/run/linkerd/identity/end-entity
        - name: LINKERD2_PROXY_IDENTITY_TRUST_ANCHORS
          value: |
            -----BEGIN CERTIFICATE-----
            MIIBwDCCAWagAwIBAgIQMvd1QnGUJzXVUt3gNh7rWjAKBggqhkjOPQQDAjApMScw
            JQYDVQQDEx5pZGVudGl0eS5saW5rZXJkLmNsdXN0ZXIubG9jYWwwHhcNMjAwNDA2
            MTAzOTUxWhcNMzAwNDA0MTAzOTUxWjApMScwJQYDVQQDEx5pZGVudGl0eS5saW5r
            ZXJkLmNsdXN0ZXIubG9jYWwwWTATBgcqhkjOPQIBBggqhkjOPQMBBwNCAAQ19nmg
            Q8l+EMofPxas7HUlOJE5avps6b6Q97Y71Waw3rdXYNCPqMxa4PedPc5VKGje6eqJ
            Ao5mX29HeMcUw/y3o3AwbjAOBgNVHQ8BAf8EBAMCAQYwEgYDVR0TAQH/BAgwBgEB
            /wIBATAdBgNVHQ4EFgQUfxv+BcCt5v7oF7PXJ9xY+JambdwwKQYDVR0RBCIwIIIe
            aWRlbnRpdHkubGlua2VyZC5jbHVzdGVyLmxvY2FsMAoGCCqGSM49BAMCA0gAMEUC
            IQCM8UfevR53SVGDd/4MgXMlVqC3Vh8oDiM0UToj2wsjNgIgLnZgogrqjK0KRo9R
            SxZLbJKt6SJIIY9dw5gzQpUQR2U=
            -----END CERTIFICATE-----
        - name: LINKERD2_PROXY_IDENTITY_TOKEN_FILE
          value: /var/run/secrets/kubernetes.io/serviceaccount/token
        - name: LINKERD2_PROXY_IDENTITY_SVC_ADDR
          value: linkerd-identity.linkerd.svc.cluster.local:8080
        - name: _pod_sa
          valueFrom:
            fieldRef:
              fieldPath: spec.serviceAccountName
        - name: _l5d_ns
          value: linkerd
        - name: _l5d_trustdomain
          value: cluster.local
        - name: LINKERD2_PROXY_IDENTITY_LOCAL_NAME
          value: $(_pod_sa).$(_pod_ns).serviceaccount.identity.$(_l5d_ns).$(_l5d_trustdomain)
        - name: LINKERD2_PROXY_IDENTITY_SVC_NAME
          value: linkerd-identity.$(_l5d_ns).serviceaccount.identity.$(_l5d_ns).$(_l5d_trustdomain)
        - name: LINKERD2_PROXY_DESTINATION_SVC_NAME
          value: linkerd-destination.$(_l5d_ns).serviceaccount.identity.$(_l5d_ns).$(_l5d_trustdomain)
        - name: LINKERD2_PROXY_TAP_SVC_NAME
          value: linkerd-tap.$(_l5d_ns).serviceaccount.identity.$(_l5d_ns).$(_l5d_trustdomain)
        image: gcr.io/linkerd-io/proxy:UPGRADE-PROXY-VERSION
        imagePullPolicy: IfNotPresent
        livenessProbe:
          httpGet:
            path: /live
            port: 4191
          initialDelaySeconds: 10
        name: linkerd-proxy
        ports:
        - containerPort: 4143
          name: linkerd-proxy
        - containerPort: 4191
          name: linkerd-admin
        readinessProbe:
          httpGet:
            path: /ready
            port: 4191
          initialDelaySeconds: 2
        resources:
        securityContext:
          allowPrivilegeEscalation: false
          readOnlyRootFilesystem: true
          runAsUser: 2102
        terminationMessagePolicy: FallbackToLogsOnError
        volumeMounts:
        - mountPath: /var/run/linkerd/identity/end-entity
          name: linkerd-identity-end-entity
      initContainers:
      - args:
        - --incoming-proxy-port
        - "4143"
        - --outgoing-proxy-port
        - "4140"
        - --proxy-uid
        - "2102"
        - --inbound-ports-to-ignore
        - 4190,4191
        - --outbound-ports-to-ignore
        - "443"
        image: gcr.io/linkerd-io/proxy-init:v1.3.3
        imagePullPolicy: IfNotPresent
        name: linkerd-init
        resources:
          limits:
            cpu: "100m"
            memory: "50Mi"
          requests:
            cpu: "10m"
            memory: "10Mi"
        securityContext:
          allowPrivilegeEscalation: false
          capabilities:
            add:
            - NET_ADMIN
            - NET_RAW
          privileged: false
          readOnlyRootFilesystem: true
          runAsNonRoot: false
          runAsUser: 0
        terminationMessagePolicy: FallbackToLogsOnError
        volumeMounts:
        - mountPath: /run
          name: linkerd-proxy-init-xtables-lock
      serviceAccountName: linkerd-sp-validator
      volumes:
      - name: tls
        secret:
          secretName: linkerd-sp-validator-tls
      - emptyDir: {}
        name: linkerd-proxy-init-xtables-lock
      - emptyDir:
          medium: Memory
        name: linkerd-identity-end-entity
---
###
### Tap
###
---
kind: Service
apiVersion: v1
metadata:
  name: linkerd-tap
  namespace: linkerd
  labels:
    linkerd.io/control-plane-component: tap
    linkerd.io/control-plane-ns: linkerd
  annotations:
    linkerd.io/created-by: linkerd/cli dev-undefined
spec:
  type: ClusterIP
  selector:
    linkerd.io/control-plane-component: tap
  ports:
  - name: grpc
    port: 8088
    targetPort: 8088
  - name: apiserver
    port: 443
    targetPort: apiserver
---
kind: Deployment
apiVersion: apps/v1
metadata:
  annotations:
    linkerd.io/created-by: linkerd/cli dev-undefined
  labels:
    app.kubernetes.io/name: tap
    app.kubernetes.io/part-of: Linkerd
    app.kubernetes.io/version: UPGRADE-CONTROL-PLANE-VERSION
    linkerd.io/control-plane-component: tap
    linkerd.io/control-plane-ns: linkerd
  name: linkerd-tap
  namespace: linkerd
spec:
  replicas: 
  selector:
    matchLabels:
      linkerd.io/control-plane-component: tap
      linkerd.io/control-plane-ns: linkerd
      linkerd.io/proxy-deployment: linkerd-tap
  template:
    metadata:
      annotations:
        linkerd.io/created-by: linkerd/cli dev-undefined
        linkerd.io/identity-mode: default
        linkerd.io/proxy-version: UPGRADE-PROXY-VERSION
      labels:
        linkerd.io/control-plane-component: tap
        linkerd.io/control-plane-ns: linkerd
        linkerd.io/workload-ns: linkerd
        linkerd.io/proxy-deployment: linkerd-tap
    spec:
      nodeSelector:
        beta.kubernetes.io/os: linux
      containers:
      - args:
        - tap
        - -controller-namespace=linkerd
        - -log-level=info
        image: :UPGRADE-CONTROL-PLANE-VERSION
        imagePullPolicy: IfNotPresent
        livenessProbe:
          httpGet:
            path: /ping
            port: 9998
          initialDelaySeconds: 10
        name: tap
        ports:
        - containerPort: 8088
          name: grpc
        - containerPort: 8089
          name: apiserver
        - containerPort: 9998
          name: admin-http
        readinessProbe:
          failureThreshold: 7
          httpGet:
            path: /ready
            port: 9998
        securityContext:
          runAsUser: 
        volumeMounts:
        - mountPath: /var/run/linkerd/tls
          name: tls
          readOnly: true
        - mountPath: /var/run/linkerd/config
          name: config
      - env:
        - name: LINKERD2_PROXY_LOG
          value: warn,linkerd=info
        - name: LINKERD2_PROXY_LOG_FORMAT
          value: plain
        - name: LINKERD2_PROXY_DESTINATION_SVC_ADDR
          value: linkerd-dst.linkerd.svc.cluster.local:8086
        - name: LINKERD2_PROXY_DESTINATION_GET_NETWORKS
          value: "10.0.0.0/8,172.16.0.0/12,192.168.0.0/16"
        - name: LINKERD2_PROXY_INBOUND_CONNECT_TIMEOUT
          value: "100ms"
        - name: LINKERD2_PROXY_OUTBOUND_CONNECT_TIMEOUT
          value: "1000ms"
        - name: LINKERD2_PROXY_CONTROL_LISTEN_ADDR
          value: 0.0.0.0:4190
        - name: LINKERD2_PROXY_ADMIN_LISTEN_ADDR
          value: 0.0.0.0:4191
        - name: LINKERD2_PROXY_OUTBOUND_LISTEN_ADDR
          value: 127.0.0.1:4140
        - name: LINKERD2_PROXY_INBOUND_LISTEN_ADDR
          value: 0.0.0.0:4143
        - name: LINKERD2_PROXY_DESTINATION_GET_SUFFIXES
          value: svc.cluster.local.
        - name: LINKERD2_PROXY_DESTINATION_PROFILE_SUFFIXES
          value: svc.cluster.local.
        - name: LINKERD2_PROXY_INBOUND_ACCEPT_KEEPALIVE
          value: 10000ms
        - name: LINKERD2_PROXY_OUTBOUND_CONNECT_KEEPALIVE
          value: 10000ms
        - name: _pod_ns
          valueFrom:
            fieldRef:
              fieldPath: metadata.namespace
        - name: _pod_nodeName
          valueFrom:
             fieldRef:
              fieldPath: spec.nodeName
        - name: LINKERD2_PROXY_DESTINATION_CONTEXT
          value: |
            {"ns":"$(_pod_ns)", "nodeName":"$(_pod_nodeName)"}
        - name: LINKERD2_PROXY_IDENTITY_DIR
          value: /var/run/linkerd/identity/end-entity
        - name: LINKERD2_PROXY_IDENTITY_TRUST_ANCHORS
          value: |
            -----BEGIN CERTIFICATE-----
            MIIBwDCCAWagAwIBAgIQMvd1QnGUJzXVUt3gNh7rWjAKBggqhkjOPQQDAjApMScw
            JQYDVQQDEx5pZGVudGl0eS5saW5rZXJkLmNsdXN0ZXIubG9jYWwwHhcNMjAwNDA2
            MTAzOTUxWhcNMzAwNDA0MTAzOTUxWjApMScwJQYDVQQDEx5pZGVudGl0eS5saW5r
            ZXJkLmNsdXN0ZXIubG9jYWwwWTATBgcqhkjOPQIBBggqhkjOPQMBBwNCAAQ19nmg
            Q8l+EMofPxas7HUlOJE5avps6b6Q97Y71Waw3rdXYNCPqMxa4PedPc5VKGje6eqJ
            Ao5mX29HeMcUw/y3o3AwbjAOBgNVHQ8BAf8EBAMCAQYwEgYDVR0TAQH/BAgwBgEB
            /wIBATAdBgNVHQ4EFgQUfxv+BcCt5v7oF7PXJ9xY+JambdwwKQYDVR0RBCIwIIIe
            aWRlbnRpdHkubGlua2VyZC5jbHVzdGVyLmxvY2FsMAoGCCqGSM49BAMCA0gAMEUC
            IQCM8UfevR53SVGDd/4MgXMlVqC3Vh8oDiM0UToj2wsjNgIgLnZgogrqjK0KRo9R
            SxZLbJKt6SJIIY9dw5gzQpUQR2U=
            -----END CERTIFICATE-----
        - name: LINKERD2_PROXY_IDENTITY_TOKEN_FILE
          value: /var/run/secrets/kubernetes.io/serviceaccount/token
        - name: LINKERD2_PROXY_IDENTITY_SVC_ADDR
          value: linkerd-identity.linkerd.svc.cluster.local:8080
        - name: _pod_sa
          valueFrom:
            fieldRef:
              fieldPath: spec.serviceAccountName
        - name: _l5d_ns
          value: linkerd
        - name: _l5d_trustdomain
          value: cluster.local
        - name: LINKERD2_PROXY_IDENTITY_LOCAL_NAME
          value: $(_pod_sa).$(_pod_ns).serviceaccount.identity.$(_l5d_ns).$(_l5d_trustdomain)
        - name: LINKERD2_PROXY_IDENTITY_SVC_NAME
          value: linkerd-identity.$(_l5d_ns).serviceaccount.identity.$(_l5d_ns).$(_l5d_trustdomain)
        - name: LINKERD2_PROXY_DESTINATION_SVC_NAME
          value: linkerd-destination.$(_l5d_ns).serviceaccount.identity.$(_l5d_ns).$(_l5d_trustdomain)
        - name: LINKERD2_PROXY_TAP_SVC_NAME
          value: linkerd-tap.$(_l5d_ns).serviceaccount.identity.$(_l5d_ns).$(_l5d_trustdomain)
        image: gcr.io/linkerd-io/proxy:UPGRADE-PROXY-VERSION
        imagePullPolicy: IfNotPresent
        livenessProbe:
          httpGet:
            path: /live
            port: 4191
          initialDelaySeconds: 10
        name: linkerd-proxy
        ports:
        - containerPort: 4143
          name: linkerd-proxy
        - containerPort: 4191
          name: linkerd-admin
        readinessProbe:
          httpGet:
            path: /ready
            port: 4191
          initialDelaySeconds: 2
        resources:
        securityContext:
          allowPrivilegeEscalation: false
          readOnlyRootFilesystem: true
          runAsUser: 2102
        terminationMessagePolicy: FallbackToLogsOnError
        volumeMounts:
        - mountPath: /var/run/linkerd/identity/end-entity
          name: linkerd-identity-end-entity
      initContainers:
      - args:
        - --incoming-proxy-port
        - "4143"
        - --outgoing-proxy-port
        - "4140"
        - --proxy-uid
        - "2102"
        - --inbound-ports-to-ignore
        - 4190,4191
        - --outbound-ports-to-ignore
        - "443"
        image: gcr.io/linkerd-io/proxy-init:v1.3.3
        imagePullPolicy: IfNotPresent
        name: linkerd-init
        resources:
          limits:
            cpu: "100m"
            memory: "50Mi"
          requests:
            cpu: "10m"
            memory: "10Mi"
        securityContext:
          allowPrivilegeEscalation: false
          capabilities:
            add:
            - NET_ADMIN
            - NET_RAW
          privileged: false
          readOnlyRootFilesystem: true
          runAsNonRoot: false
          runAsUser: 0
        terminationMessagePolicy: FallbackToLogsOnError
        volumeMounts:
        - mountPath: /run
          name: linkerd-proxy-init-xtables-lock
      serviceAccountName: linkerd-tap
      volumes:
      - configMap:
          name: linkerd-config
        name: config
      - emptyDir: {}
        name: linkerd-proxy-init-xtables-lock
      - emptyDir:
          medium: Memory
        name: linkerd-identity-end-entity
      - name: tls
        secret:
          secretName: linkerd-tap-tls

---
###
### linkerd add-ons configuration
###
---
kind: ConfigMap
apiVersion: v1
metadata:
  name: linkerd-config-addons
  namespace: linkerd
  labels:
    linkerd.io/control-plane-ns: linkerd
  annotations:
    linkerd.io/created-by: linkerd/cli dev-undefined
data:
  values: |-
    global:
      prometheusUrl: ""
      grafanaUrl: ""
    grafana:
      enabled: true
      image:
        name: gcr.io/linkerd-io/grafana
      name: linkerd-grafana
    prometheus:
      enabled: true
    publicApi:
      UID: 0
      enabled: true
      image: gcr.io/linkerd-io/controller
      replicas: 0
    tracing:
      collector:
        image: omnition/opencensus-collector:0.1.11
        name: linkerd-collector
      enabled: true
      jaeger:
        image: jaegertracing/all-in-one:1.17.1
        name: linkerd-jaeger
---
###
### Grafana
###
---
kind: ConfigMap
apiVersion: v1
metadata:
  name: linkerd-grafana-config
  namespace: linkerd
  labels:
    linkerd.io/control-plane-component: grafana
    linkerd.io/control-plane-ns: linkerd
  annotations:
    linkerd.io/created-by: linkerd/cli dev-undefined
data:
  grafana.ini: |-
    instance_name = linkerd-grafana

    [server]
    root_url = %(protocol)s://%(domain)s:/grafana/

    [auth]
    disable_login_form = true

    [auth.anonymous]
    enabled = true
    org_role = Editor

    [auth.basic]
    enabled = false

    [analytics]
    check_for_updates = false

    [panels]
    disable_sanitize_html = true

  datasources.yaml: |-
    apiVersion: 1
    datasources:
    - name: prometheus
      type: prometheus
      access: proxy
      orgId: 1
      url: http://linkerd-prometheus.linkerd.svc.cluster.local:9090
      isDefault: true
      jsonData:
        timeInterval: "5s"
      version: 1
      editable: true

  dashboards.yaml: |-
    apiVersion: 1
    providers:
    - name: 'default'
      orgId: 1
      folder: ''
      type: file
      disableDeletion: true
      editable: true
      options:
        path: /var/lib/grafana/dashboards
        homeDashboardId: linkerd-top-line
---
kind: Service
apiVersion: v1
metadata:
  name: linkerd-grafana
  namespace: linkerd
  labels:
    linkerd.io/control-plane-component: grafana
    linkerd.io/control-plane-ns: linkerd
  annotations:
    linkerd.io/created-by: linkerd/cli dev-undefined
spec:
  type: ClusterIP
  selector:
    linkerd.io/control-plane-component: grafana
  ports:
  - name: http
    port: 3000
    targetPort: 3000
---
apiVersion: apps/v1
kind: Deployment
metadata:
  annotations:
    linkerd.io/created-by: linkerd/cli dev-undefined
  labels:
    app.kubernetes.io/name: grafana
    app.kubernetes.io/part-of: Linkerd
    app.kubernetes.io/version: UPGRADE-CONTROL-PLANE-VERSION
    linkerd.io/control-plane-component: grafana
    linkerd.io/control-plane-ns: linkerd
  name: linkerd-grafana
  namespace: linkerd
spec:
  replicas: 1
  selector:
    matchLabels:
      linkerd.io/control-plane-component: grafana
      linkerd.io/control-plane-ns: linkerd
      linkerd.io/proxy-deployment: linkerd-grafana
  template:
    metadata:
      annotations:
        linkerd.io/created-by: linkerd/cli dev-undefined
        linkerd.io/identity-mode: default
        linkerd.io/proxy-version: UPGRADE-PROXY-VERSION
      labels:
        linkerd.io/control-plane-component: grafana
        linkerd.io/control-plane-ns: linkerd
        linkerd.io/workload-ns: linkerd
        linkerd.io/proxy-deployment: linkerd-grafana
    spec:
      nodeSelector:
        beta.kubernetes.io/os: linux
      containers:
      - env:
        - name: GF_PATHS_DATA
          value: /data
        # Force using the go-based DNS resolver instead of the OS' to avoid failures in some environments
        # see https://github.com/grafana/grafana/issues/20096
        - name: GODEBUG
          value: netdns=go
        image: gcr.io/linkerd-io/grafana:UPGRADE-CONTROL-PLANE-VERSION
        imagePullPolicy: IfNotPresent
        livenessProbe:
          httpGet:
            path: /api/health
            port: 3000
          initialDelaySeconds: 30
        name: grafana
        ports:
        - containerPort: 3000
          name: http
        readinessProbe:
          httpGet:
            path: /api/health
            port: 3000
        securityContext:
          runAsUser: 472
        volumeMounts:
        - mountPath: /data
          name: data
        - mountPath: /etc/grafana
          name: grafana-config
          readOnly: true
      - env:
        - name: LINKERD2_PROXY_LOG
          value: warn,linkerd=info
        - name: LINKERD2_PROXY_LOG_FORMAT
          value: plain
        - name: LINKERD2_PROXY_DESTINATION_SVC_ADDR
          value: linkerd-dst.linkerd.svc.cluster.local:8086
        - name: LINKERD2_PROXY_DESTINATION_GET_NETWORKS
          value: "10.0.0.0/8,172.16.0.0/12,192.168.0.0/16"
        - name: LINKERD2_PROXY_INBOUND_CONNECT_TIMEOUT
          value: "100ms"
        - name: LINKERD2_PROXY_OUTBOUND_CONNECT_TIMEOUT
          value: "1000ms"
        - name: LINKERD2_PROXY_CONTROL_LISTEN_ADDR
          value: 0.0.0.0:4190
        - name: LINKERD2_PROXY_ADMIN_LISTEN_ADDR
          value: 0.0.0.0:4191
        - name: LINKERD2_PROXY_OUTBOUND_LISTEN_ADDR
          value: 127.0.0.1:4140
        - name: LINKERD2_PROXY_INBOUND_LISTEN_ADDR
          value: 0.0.0.0:4143
        - name: LINKERD2_PROXY_DESTINATION_GET_SUFFIXES
          value: svc.cluster.local.
        - name: LINKERD2_PROXY_DESTINATION_PROFILE_SUFFIXES
          value: svc.cluster.local.
        - name: LINKERD2_PROXY_INBOUND_ACCEPT_KEEPALIVE
          value: 10000ms
        - name: LINKERD2_PROXY_OUTBOUND_CONNECT_KEEPALIVE
          value: 10000ms
        - name: _pod_ns
          valueFrom:
            fieldRef:
              fieldPath: metadata.namespace
        - name: _pod_nodeName
          valueFrom:
             fieldRef:
              fieldPath: spec.nodeName
        - name: LINKERD2_PROXY_DESTINATION_CONTEXT
          value: |
            {"ns":"$(_pod_ns)", "nodeName":"$(_pod_nodeName)"}
        - name: LINKERD2_PROXY_IDENTITY_DIR
          value: /var/run/linkerd/identity/end-entity
        - name: LINKERD2_PROXY_IDENTITY_TRUST_ANCHORS
          value: |
            -----BEGIN CERTIFICATE-----
            MIIBwDCCAWagAwIBAgIQMvd1QnGUJzXVUt3gNh7rWjAKBggqhkjOPQQDAjApMScw
            JQYDVQQDEx5pZGVudGl0eS5saW5rZXJkLmNsdXN0ZXIubG9jYWwwHhcNMjAwNDA2
            MTAzOTUxWhcNMzAwNDA0MTAzOTUxWjApMScwJQYDVQQDEx5pZGVudGl0eS5saW5r
            ZXJkLmNsdXN0ZXIubG9jYWwwWTATBgcqhkjOPQIBBggqhkjOPQMBBwNCAAQ19nmg
            Q8l+EMofPxas7HUlOJE5avps6b6Q97Y71Waw3rdXYNCPqMxa4PedPc5VKGje6eqJ
            Ao5mX29HeMcUw/y3o3AwbjAOBgNVHQ8BAf8EBAMCAQYwEgYDVR0TAQH/BAgwBgEB
            /wIBATAdBgNVHQ4EFgQUfxv+BcCt5v7oF7PXJ9xY+JambdwwKQYDVR0RBCIwIIIe
            aWRlbnRpdHkubGlua2VyZC5jbHVzdGVyLmxvY2FsMAoGCCqGSM49BAMCA0gAMEUC
            IQCM8UfevR53SVGDd/4MgXMlVqC3Vh8oDiM0UToj2wsjNgIgLnZgogrqjK0KRo9R
            SxZLbJKt6SJIIY9dw5gzQpUQR2U=
            -----END CERTIFICATE-----
        - name: LINKERD2_PROXY_IDENTITY_TOKEN_FILE
          value: /var/run/secrets/kubernetes.io/serviceaccount/token
        - name: LINKERD2_PROXY_IDENTITY_SVC_ADDR
          value: linkerd-identity.linkerd.svc.cluster.local:8080
        - name: _pod_sa
          valueFrom:
            fieldRef:
              fieldPath: spec.serviceAccountName
        - name: _l5d_ns
          value: linkerd
        - name: _l5d_trustdomain
          value: cluster.local
        - name: LINKERD2_PROXY_IDENTITY_LOCAL_NAME
          value: $(_pod_sa).$(_pod_ns).serviceaccount.identity.$(_l5d_ns).$(_l5d_trustdomain)
        - name: LINKERD2_PROXY_IDENTITY_SVC_NAME
          value: linkerd-identity.$(_l5d_ns).serviceaccount.identity.$(_l5d_ns).$(_l5d_trustdomain)
        - name: LINKERD2_PROXY_DESTINATION_SVC_NAME
          value: linkerd-destination.$(_l5d_ns).serviceaccount.identity.$(_l5d_ns).$(_l5d_trustdomain)
        - name: LINKERD2_PROXY_TAP_SVC_NAME
          value: linkerd-tap.$(_l5d_ns).serviceaccount.identity.$(_l5d_ns).$(_l5d_trustdomain)
        image: gcr.io/linkerd-io/proxy:UPGRADE-PROXY-VERSION
        imagePullPolicy: IfNotPresent
        livenessProbe:
          httpGet:
            path: /live
            port: 4191
          initialDelaySeconds: 10
        name: linkerd-proxy
        ports:
        - containerPort: 4143
          name: linkerd-proxy
        - containerPort: 4191
          name: linkerd-admin
        readinessProbe:
          httpGet:
            path: /ready
            port: 4191
          initialDelaySeconds: 2
        resources:
        securityContext:
          allowPrivilegeEscalation: false
          readOnlyRootFilesystem: true
          runAsUser: 2102
        terminationMessagePolicy: FallbackToLogsOnError
        volumeMounts:
        - mountPath: /var/run/linkerd/identity/end-entity
          name: linkerd-identity-end-entity
      initContainers:
      - args:
        - --incoming-proxy-port
        - "4143"
        - --outgoing-proxy-port
        - "4140"
        - --proxy-uid
        - "2102"
        - --inbound-ports-to-ignore
        - 4190,4191
        - --outbound-ports-to-ignore
        - "443"
        image: gcr.io/linkerd-io/proxy-init:v1.3.3
        imagePullPolicy: IfNotPresent
        name: linkerd-init
        resources:
          limits:
            cpu: "100m"
            memory: "50Mi"
          requests:
            cpu: "10m"
            memory: "10Mi"
        securityContext:
          allowPrivilegeEscalation: false
          capabilities:
            add:
            - NET_ADMIN
            - NET_RAW
          privileged: false
          readOnlyRootFilesystem: true
          runAsNonRoot: false
          runAsUser: 0
        terminationMessagePolicy: FallbackToLogsOnError
        volumeMounts:
        - mountPath: /run
          name: linkerd-proxy-init-xtables-lock
      serviceAccountName: linkerd-grafana
      volumes:
      - emptyDir: {}
        name: data
      - configMap:
          items:
          - key: grafana.ini
            path: grafana.ini
          - key: datasources.yaml
            path: provisioning/datasources/datasources.yaml
          - key: dashboards.yaml
            path: provisioning/dashboards/dashboards.yaml
          name: linkerd-grafana-config
        name: grafana-config
      - emptyDir: {}
        name: linkerd-proxy-init-xtables-lock
      - emptyDir:
          medium: Memory
        name: linkerd-identity-end-entity
---
###
### Prometheus
###
---
kind: ConfigMap
apiVersion: v1
metadata:
  name: linkerd-prometheus-config
  namespace: linkerd
  labels:
    linkerd.io/control-plane-component: prometheus
    linkerd.io/control-plane-ns: linkerd
  annotations:
    linkerd.io/created-by: linkerd/cli dev-undefined
data:
  prometheus.yml: |-
    global:
      evaluation_interval: 10s
      scrape_interval: 10s
      scrape_timeout: 10s

    rule_files:
    - /etc/prometheus/*_rules.yml
    - /etc/prometheus/*_rules.yaml

    scrape_configs:
    - job_name: 'prometheus'
      static_configs:
      - targets: ['localhost:9090']

    - job_name: 'grafana'
      kubernetes_sd_configs:
      - role: pod
        namespaces:
          names: ['linkerd']
      relabel_configs:
      - source_labels:
        - __meta_kubernetes_pod_container_name
        action: keep
        regex: ^grafana$

    #  Required for: https://grafana.com/grafana/dashboards/315
    - job_name: 'kubernetes-nodes-cadvisor'
      scheme: https
      tls_config:
        ca_file: /var/run/secrets/kubernetes.io/serviceaccount/ca.crt
        insecure_skip_verify: true
      bearer_token_file: /var/run/secrets/kubernetes.io/serviceaccount/token
      kubernetes_sd_configs:
      - role: node
      relabel_configs:
      - action: labelmap
        regex: __meta_kubernetes_node_label_(.+)
      - target_label: __address__
        replacement: kubernetes.default.svc:443
      - source_labels: [__meta_kubernetes_node_name]
        regex: (.+)
        target_label: __metrics_path__
        replacement: /api/v1/nodes/$1/proxy/metrics/cadvisor
      metric_relabel_configs:
      - source_labels: [__name__]
        regex: '(container|machine)_(cpu|memory|network|fs)_(.+)'
        action: keep
      - source_labels: [__name__]
        regex: 'container_memory_failures_total' # unneeded large metric
        action: drop

    - job_name: 'linkerd-controller'
      kubernetes_sd_configs:
      - role: pod
        namespaces:
          names: ['linkerd']
      relabel_configs:
      - source_labels:
        - __meta_kubernetes_pod_label_linkerd_io_control_plane_component
        - __meta_kubernetes_pod_container_port_name
        action: keep
        regex: (.*);admin-http$
      - source_labels: [__meta_kubernetes_pod_container_name]
        action: replace
        target_label: component

    - job_name: 'linkerd-service-mirror'
      kubernetes_sd_configs:
      - role: pod
      relabel_configs:
      - source_labels:
        - __meta_kubernetes_pod_label_linkerd_io_control_plane_component
        - __meta_kubernetes_pod_container_port_name
        action: keep
        regex: linkerd-service-mirror;admin-http$
      - source_labels: [__meta_kubernetes_pod_container_name]
        action: replace
        target_label: component

    - job_name: 'linkerd-proxy'
      kubernetes_sd_configs:
      - role: pod
      relabel_configs:
      - source_labels:
        - __meta_kubernetes_pod_container_name
        - __meta_kubernetes_pod_container_port_name
        - __meta_kubernetes_pod_label_linkerd_io_control_plane_ns
        action: keep
        regex: ^linkerd-proxy;linkerd-admin;linkerd$
      - source_labels: [__meta_kubernetes_namespace]
        action: replace
        target_label: namespace
      - source_labels: [__meta_kubernetes_pod_name]
        action: replace
        target_label: pod
      # special case k8s' "job" label, to not interfere with prometheus' "job"
      # label
      # __meta_kubernetes_pod_label_linkerd_io_proxy_job=foo =>
      # k8s_job=foo
      - source_labels: [__meta_kubernetes_pod_label_linkerd_io_proxy_job]
        action: replace
        target_label: k8s_job
      # drop __meta_kubernetes_pod_label_linkerd_io_proxy_job
      - action: labeldrop
        regex: __meta_kubernetes_pod_label_linkerd_io_proxy_job
      # __meta_kubernetes_pod_label_linkerd_io_proxy_deployment=foo =>
      # deployment=foo
      - action: labelmap
        regex: __meta_kubernetes_pod_label_linkerd_io_proxy_(.+)
      # drop all labels that we just made copies of in the previous labelmap
      - action: labeldrop
        regex: __meta_kubernetes_pod_label_linkerd_io_proxy_(.+)
      # __meta_kubernetes_pod_label_linkerd_io_foo=bar =>
      # foo=bar
      - action: labelmap
        regex: __meta_kubernetes_pod_label_linkerd_io_(.+)
      # Copy all pod labels to tmp labels
      - action: labelmap
        regex: __meta_kubernetes_pod_label_(.+)
        replacement: __tmp_pod_label_$1
      # Take `linkerd_io_` prefixed labels and copy them without the prefix
      - action: labelmap
        regex: __tmp_pod_label_linkerd_io_(.+)
        replacement:  __tmp_pod_label_$1
      # Drop the `linkerd_io_` originals
      - action: labeldrop
        regex: __tmp_pod_label_linkerd_io_(.+)
      # Copy tmp labels into real labels
      - action: labelmap
        regex: __tmp_pod_label_(.+)
---
kind: Service
apiVersion: v1
metadata:
  name: linkerd-prometheus
  namespace: linkerd
  labels:
    linkerd.io/control-plane-component: prometheus
    linkerd.io/control-plane-ns: linkerd
  annotations:
    linkerd.io/created-by: linkerd/cli dev-undefined
spec:
  type: ClusterIP
  selector:
    linkerd.io/control-plane-component: prometheus
  ports:
  - name: admin-http
    port: 9090
    targetPort: 9090
---
apiVersion: apps/v1
kind: Deployment
metadata:
  annotations:
    linkerd.io/created-by: linkerd/cli dev-undefined
  labels:
    app.kubernetes.io/name: prometheus
    app.kubernetes.io/part-of: Linkerd
    app.kubernetes.io/version: UPGRADE-CONTROL-PLANE-VERSION
    linkerd.io/control-plane-component: prometheus
    linkerd.io/control-plane-ns: linkerd
  name: linkerd-prometheus
  namespace: linkerd
spec:
  replicas: 1
  selector:
    matchLabels:
      linkerd.io/control-plane-component: prometheus
      linkerd.io/control-plane-ns: linkerd
      linkerd.io/proxy-deployment: linkerd-prometheus
  template:
    metadata:
      annotations:
        linkerd.io/created-by: linkerd/cli dev-undefined
        linkerd.io/identity-mode: default
        linkerd.io/proxy-version: UPGRADE-PROXY-VERSION
      labels:
        linkerd.io/control-plane-component: prometheus
        linkerd.io/control-plane-ns: linkerd
        linkerd.io/workload-ns: linkerd
        linkerd.io/proxy-deployment: linkerd-prometheus
    spec:
      nodeSelector:
        beta.kubernetes.io/os: linux
      securityContext:
        fsGroup: 65534
      containers:
      - args:
        - --config.file=/etc/prometheus/prometheus.yml
        - --log.level=info
        - --storage.tsdb.path=/data
        - --storage.tsdb.retention.time=6h
        image: prom/prometheus:v2.15.2
        imagePullPolicy: IfNotPresent
        livenessProbe:
          httpGet:
            path: /-/healthy
            port: 9090
          initialDelaySeconds: 30
          timeoutSeconds: 30
        name: prometheus
        ports:
        - containerPort: 9090
          name: admin-http
        readinessProbe:
          httpGet:
            path: /-/ready
            port: 9090
          initialDelaySeconds: 30
          timeoutSeconds: 30
        securityContext:
          runAsNonRoot: true
          runAsUser: 65534
          runAsGroup: 65534
        volumeMounts:
        - mountPath: /data
          name: data
        - mountPath: /etc/prometheus/prometheus.yml
          name: prometheus-config
          subPath: prometheus.yml
          readOnly: true
      - env:
        - name: LINKERD2_PROXY_LOG
          value: warn,linkerd=info
        - name: LINKERD2_PROXY_LOG_FORMAT
          value: plain
        - name: LINKERD2_PROXY_DESTINATION_SVC_ADDR
          value: linkerd-dst.linkerd.svc.cluster.local:8086
        - name: LINKERD2_PROXY_DESTINATION_GET_NETWORKS
          value: "10.0.0.0/8,172.16.0.0/12,192.168.0.0/16"
        - name: LINKERD2_PROXY_INBOUND_CONNECT_TIMEOUT
          value: "100ms"
        - name: LINKERD2_PROXY_OUTBOUND_CONNECT_TIMEOUT
          value: "1000ms"
        - name: LINKERD2_PROXY_CONTROL_LISTEN_ADDR
          value: 0.0.0.0:4190
        - name: LINKERD2_PROXY_ADMIN_LISTEN_ADDR
          value: 0.0.0.0:4191
        - name: LINKERD2_PROXY_OUTBOUND_LISTEN_ADDR
          value: 127.0.0.1:4140
        - name: LINKERD2_PROXY_INBOUND_LISTEN_ADDR
          value: 0.0.0.0:4143
        - name: LINKERD2_PROXY_DESTINATION_GET_SUFFIXES
          value: svc.cluster.local.
        - name: LINKERD2_PROXY_DESTINATION_PROFILE_SUFFIXES
          value: svc.cluster.local.
        - name: LINKERD2_PROXY_INBOUND_ACCEPT_KEEPALIVE
          value: 10000ms
        - name: LINKERD2_PROXY_OUTBOUND_CONNECT_KEEPALIVE
          value: 10000ms
        - name: _pod_ns
          valueFrom:
            fieldRef:
              fieldPath: metadata.namespace
        - name: _pod_nodeName
          valueFrom:
             fieldRef:
              fieldPath: spec.nodeName
        - name: LINKERD2_PROXY_DESTINATION_CONTEXT
          value: |
            {"ns":"$(_pod_ns)", "nodeName":"$(_pod_nodeName)"}
        - name: LINKERD2_PROXY_OUTBOUND_ROUTER_CAPACITY
          value: "10000"
        - name: LINKERD2_PROXY_IDENTITY_DIR
          value: /var/run/linkerd/identity/end-entity
        - name: LINKERD2_PROXY_IDENTITY_TRUST_ANCHORS
          value: |
            -----BEGIN CERTIFICATE-----
            MIIBwDCCAWagAwIBAgIQMvd1QnGUJzXVUt3gNh7rWjAKBggqhkjOPQQDAjApMScw
            JQYDVQQDEx5pZGVudGl0eS5saW5rZXJkLmNsdXN0ZXIubG9jYWwwHhcNMjAwNDA2
            MTAzOTUxWhcNMzAwNDA0MTAzOTUxWjApMScwJQYDVQQDEx5pZGVudGl0eS5saW5r
            ZXJkLmNsdXN0ZXIubG9jYWwwWTATBgcqhkjOPQIBBggqhkjOPQMBBwNCAAQ19nmg
            Q8l+EMofPxas7HUlOJE5avps6b6Q97Y71Waw3rdXYNCPqMxa4PedPc5VKGje6eqJ
            Ao5mX29HeMcUw/y3o3AwbjAOBgNVHQ8BAf8EBAMCAQYwEgYDVR0TAQH/BAgwBgEB
            /wIBATAdBgNVHQ4EFgQUfxv+BcCt5v7oF7PXJ9xY+JambdwwKQYDVR0RBCIwIIIe
            aWRlbnRpdHkubGlua2VyZC5jbHVzdGVyLmxvY2FsMAoGCCqGSM49BAMCA0gAMEUC
            IQCM8UfevR53SVGDd/4MgXMlVqC3Vh8oDiM0UToj2wsjNgIgLnZgogrqjK0KRo9R
            SxZLbJKt6SJIIY9dw5gzQpUQR2U=
            -----END CERTIFICATE-----
        - name: LINKERD2_PROXY_IDENTITY_TOKEN_FILE
          value: /var/run/secrets/kubernetes.io/serviceaccount/token
        - name: LINKERD2_PROXY_IDENTITY_SVC_ADDR
          value: linkerd-identity.linkerd.svc.cluster.local:8080
        - name: _pod_sa
          valueFrom:
            fieldRef:
              fieldPath: spec.serviceAccountName
        - name: _l5d_ns
          value: linkerd
        - name: _l5d_trustdomain
          value: cluster.local
        - name: LINKERD2_PROXY_IDENTITY_LOCAL_NAME
          value: $(_pod_sa).$(_pod_ns).serviceaccount.identity.$(_l5d_ns).$(_l5d_trustdomain)
        - name: LINKERD2_PROXY_IDENTITY_SVC_NAME
          value: linkerd-identity.$(_l5d_ns).serviceaccount.identity.$(_l5d_ns).$(_l5d_trustdomain)
        - name: LINKERD2_PROXY_DESTINATION_SVC_NAME
          value: linkerd-destination.$(_l5d_ns).serviceaccount.identity.$(_l5d_ns).$(_l5d_trustdomain)
        - name: LINKERD2_PROXY_TAP_SVC_NAME
          value: linkerd-tap.$(_l5d_ns).serviceaccount.identity.$(_l5d_ns).$(_l5d_trustdomain)
        image: gcr.io/linkerd-io/proxy:UPGRADE-PROXY-VERSION
        imagePullPolicy: IfNotPresent
        livenessProbe:
          httpGet:
            path: /live
            port: 4191
          initialDelaySeconds: 10
        name: linkerd-proxy
        ports:
        - containerPort: 4143
          name: linkerd-proxy
        - containerPort: 4191
          name: linkerd-admin
        readinessProbe:
          httpGet:
            path: /ready
            port: 4191
          initialDelaySeconds: 2
        resources:
        securityContext:
          allowPrivilegeEscalation: false
          readOnlyRootFilesystem: true
          runAsUser: 2102
        terminationMessagePolicy: FallbackToLogsOnError
        volumeMounts:
        - mountPath: /var/run/linkerd/identity/end-entity
          name: linkerd-identity-end-entity
      initContainers:
      - args:
        - --incoming-proxy-port
        - "4143"
        - --outgoing-proxy-port
        - "4140"
        - --proxy-uid
        - "2102"
        - --inbound-ports-to-ignore
        - 4190,4191
        - --outbound-ports-to-ignore
        - "443"
        image: gcr.io/linkerd-io/proxy-init:v1.3.3
        imagePullPolicy: IfNotPresent
        name: linkerd-init
        resources:
          limits:
            cpu: "100m"
            memory: "50Mi"
          requests:
            cpu: "10m"
            memory: "10Mi"
        securityContext:
          allowPrivilegeEscalation: false
          capabilities:
            add:
            - NET_ADMIN
            - NET_RAW
          privileged: false
          readOnlyRootFilesystem: true
          runAsNonRoot: false
          runAsUser: 0
        terminationMessagePolicy: FallbackToLogsOnError
        volumeMounts:
        - mountPath: /run
          name: linkerd-proxy-init-xtables-lock
      serviceAccountName: linkerd-prometheus
      volumes:
      - name: data
        emptyDir: {}
      - configMap:
          name: linkerd-prometheus-config
        name: prometheus-config
      - emptyDir: {}
        name: linkerd-proxy-init-xtables-lock
      - emptyDir:
          medium: Memory
        name: linkerd-identity-end-entity
---
###
### Tracing Collector Service
###
---
apiVersion: v1
kind: ConfigMap
metadata:
  name: linkerd-collector-config
  namespace: linkerd
  labels:
    linkerd.io/control-plane-component: linkerd-collector
    linkerd.io/control-plane-ns: linkerd
  annotations:
    linkerd.io/created-by: linkerd/cli dev-undefined
data:
  linkerd-collector-config: |
    receivers:
      opencensus:
        port: 55678
      zipkin:
        port: 9411
    queued-exporters:
      jaeger-all-in-one:
        num-workers: 4
        queue-size: 100
        retry-on-failure: true
        sender-type: jaeger-thrift-http
        jaeger-thrift-http:
          collector-endpoint: http://linkerd-jaeger.linkerd:14268/api/traces
          timeout: 5s
---
apiVersion: v1
kind: Service
metadata:
  name: linkerd-collector
  namespace: linkerd
  labels:
    linkerd.io/control-plane-component: linkerd-collector
    linkerd.io/control-plane-ns: linkerd
  annotations:
    linkerd.io/created-by: linkerd/cli dev-undefined
spec:
  type: ClusterIP
  ports:
  - name: opencensus
    port: 55678
    protocol: TCP
    targetPort: 55678
  - name: zipkin
    port: 9411
    protocol: TCP
    targetPort: 9411
  selector:
    linkerd.io/control-plane-component: linkerd-collector
---
apiVersion: apps/v1
kind: Deployment
metadata:
  annotations:
    linkerd.io/created-by: linkerd/cli dev-undefined
  labels:
    app.kubernetes.io/name: linkerd-collector
    app.kubernetes.io/part-of: Linkerd
    app.kubernetes.io/version: UPGRADE-CONTROL-PLANE-VERSION
    linkerd.io/control-plane-component: linkerd-collector
    linkerd.io/control-plane-ns: linkerd
  name: linkerd-collector
  namespace: linkerd
spec:
  replicas: 1
  selector:
    matchLabels:
      linkerd.io/control-plane-component: linkerd-collector
      linkerd.io/control-plane-ns: linkerd
      linkerd.io/proxy-deployment: linkerd-collector
  minReadySeconds: 5
  progressDeadlineSeconds: 120
  template:
    metadata:
      annotations:
        linkerd.io/created-by: linkerd/cli dev-undefined
        linkerd.io/identity-mode: default
        linkerd.io/proxy-version: UPGRADE-PROXY-VERSION
        prometheus.io/path: /metrics
        prometheus.io/port: "8888"
        prometheus.io/scrape: "true"
      labels:
        linkerd.io/control-plane-component: linkerd-collector
        linkerd.io/control-plane-ns: linkerd
        linkerd.io/workload-ns: linkerd
        linkerd.io/proxy-deployment: linkerd-collector
    spec:
      containers:
      - command:
        - /occollector_linux
        - --config=/conf/linkerd-collector-config.yaml
        env:
        - name: GOGC
          value: "80"
        image: omnition/opencensus-collector:0.1.11
        imagePullPolicy: IfNotPresent
        livenessProbe:
          httpGet:
            path: /
            port: 13133
        name: oc-collector
        ports:
        - containerPort: 55678
        - containerPort: 9411
        readinessProbe:
          httpGet:
            path: /
            port: 13133
        volumeMounts:
        - mountPath: /conf
          name: linkerd-collector-config-val
      - env:
        - name: LINKERD2_PROXY_LOG
          value: warn,linkerd=info
        - name: LINKERD2_PROXY_LOG_FORMAT
          value: plain
        - name: LINKERD2_PROXY_DESTINATION_SVC_ADDR
          value: linkerd-dst.linkerd.svc.cluster.local:8086
        - name: LINKERD2_PROXY_DESTINATION_GET_NETWORKS
          value: "10.0.0.0/8,172.16.0.0/12,192.168.0.0/16"
        - name: LINKERD2_PROXY_INBOUND_CONNECT_TIMEOUT
          value: "100ms"
        - name: LINKERD2_PROXY_OUTBOUND_CONNECT_TIMEOUT
          value: "1000ms"
        - name: LINKERD2_PROXY_CONTROL_LISTEN_ADDR
          value: 0.0.0.0:4190
        - name: LINKERD2_PROXY_ADMIN_LISTEN_ADDR
          value: 0.0.0.0:4191
        - name: LINKERD2_PROXY_OUTBOUND_LISTEN_ADDR
          value: 127.0.0.1:4140
        - name: LINKERD2_PROXY_INBOUND_LISTEN_ADDR
          value: 0.0.0.0:4143
        - name: LINKERD2_PROXY_DESTINATION_GET_SUFFIXES
          value: svc.cluster.local.
        - name: LINKERD2_PROXY_DESTINATION_PROFILE_SUFFIXES
          value: svc.cluster.local.
        - name: LINKERD2_PROXY_INBOUND_ACCEPT_KEEPALIVE
          value: 10000ms
        - name: LINKERD2_PROXY_OUTBOUND_CONNECT_KEEPALIVE
          value: 10000ms
        - name: _pod_ns
          valueFrom:
            fieldRef:
              fieldPath: metadata.namespace
        - name: _pod_nodeName
          valueFrom:
             fieldRef:
              fieldPath: spec.nodeName
        - name: LINKERD2_PROXY_DESTINATION_CONTEXT
          value: |
            {"ns":"$(_pod_ns)", "nodeName":"$(_pod_nodeName)"}
        - name: LINKERD2_PROXY_IDENTITY_DIR
          value: /var/run/linkerd/identity/end-entity
        - name: LINKERD2_PROXY_IDENTITY_TRUST_ANCHORS
          value: |
            -----BEGIN CERTIFICATE-----
            MIIBwDCCAWagAwIBAgIQMvd1QnGUJzXVUt3gNh7rWjAKBggqhkjOPQQDAjApMScw
            JQYDVQQDEx5pZGVudGl0eS5saW5rZXJkLmNsdXN0ZXIubG9jYWwwHhcNMjAwNDA2
            MTAzOTUxWhcNMzAwNDA0MTAzOTUxWjApMScwJQYDVQQDEx5pZGVudGl0eS5saW5r
            ZXJkLmNsdXN0ZXIubG9jYWwwWTATBgcqhkjOPQIBBggqhkjOPQMBBwNCAAQ19nmg
            Q8l+EMofPxas7HUlOJE5avps6b6Q97Y71Waw3rdXYNCPqMxa4PedPc5VKGje6eqJ
            Ao5mX29HeMcUw/y3o3AwbjAOBgNVHQ8BAf8EBAMCAQYwEgYDVR0TAQH/BAgwBgEB
            /wIBATAdBgNVHQ4EFgQUfxv+BcCt5v7oF7PXJ9xY+JambdwwKQYDVR0RBCIwIIIe
            aWRlbnRpdHkubGlua2VyZC5jbHVzdGVyLmxvY2FsMAoGCCqGSM49BAMCA0gAMEUC
            IQCM8UfevR53SVGDd/4MgXMlVqC3Vh8oDiM0UToj2wsjNgIgLnZgogrqjK0KRo9R
            SxZLbJKt6SJIIY9dw5gzQpUQR2U=
            -----END CERTIFICATE-----
        - name: LINKERD2_PROXY_IDENTITY_TOKEN_FILE
          value: /var/run/secrets/kubernetes.io/serviceaccount/token
        - name: LINKERD2_PROXY_IDENTITY_SVC_ADDR
          value: linkerd-identity.linkerd.svc.cluster.local:8080
        - name: _pod_sa
          valueFrom:
            fieldRef:
              fieldPath: spec.serviceAccountName
        - name: _l5d_ns
          value: linkerd
        - name: _l5d_trustdomain
          value: cluster.local
        - name: LINKERD2_PROXY_IDENTITY_LOCAL_NAME
          value: $(_pod_sa).$(_pod_ns).serviceaccount.identity.$(_l5d_ns).$(_l5d_trustdomain)
        - name: LINKERD2_PROXY_IDENTITY_SVC_NAME
          value: linkerd-identity.$(_l5d_ns).serviceaccount.identity.$(_l5d_ns).$(_l5d_trustdomain)
        - name: LINKERD2_PROXY_DESTINATION_SVC_NAME
          value: linkerd-destination.$(_l5d_ns).serviceaccount.identity.$(_l5d_ns).$(_l5d_trustdomain)
        - name: LINKERD2_PROXY_TAP_SVC_NAME
          value: linkerd-tap.$(_l5d_ns).serviceaccount.identity.$(_l5d_ns).$(_l5d_trustdomain)
        image: gcr.io/linkerd-io/proxy:UPGRADE-PROXY-VERSION
        imagePullPolicy: IfNotPresent
        livenessProbe:
          httpGet:
            path: /live
            port: 4191
          initialDelaySeconds: 10
        name: linkerd-proxy
        ports:
        - containerPort: 4143
          name: linkerd-proxy
        - containerPort: 4191
          name: linkerd-admin
        readinessProbe:
          httpGet:
            path: /ready
            port: 4191
          initialDelaySeconds: 2
        resources:
        securityContext:
          allowPrivilegeEscalation: false
          readOnlyRootFilesystem: true
          runAsUser: 2102
        terminationMessagePolicy: FallbackToLogsOnError
        volumeMounts:
        - mountPath: /var/run/linkerd/identity/end-entity
          name: linkerd-identity-end-entity
      initContainers:
      - args:
        - --incoming-proxy-port
        - "4143"
        - --outgoing-proxy-port
        - "4140"
        - --proxy-uid
        - "2102"
        - --inbound-ports-to-ignore
        - 4190,4191
        - --outbound-ports-to-ignore
        - "443"
        image: gcr.io/linkerd-io/proxy-init:v1.3.3
        imagePullPolicy: IfNotPresent
        name: linkerd-init
        resources:
          limits:
            cpu: "100m"
            memory: "50Mi"
          requests:
            cpu: "10m"
            memory: "10Mi"
        securityContext:
          allowPrivilegeEscalation: false
          capabilities:
            add:
            - NET_ADMIN
            - NET_RAW
          privileged: false
          readOnlyRootFilesystem: true
          runAsNonRoot: false
          runAsUser: 0
        terminationMessagePolicy: FallbackToLogsOnError
        volumeMounts:
        - mountPath: /run
          name: linkerd-proxy-init-xtables-lock
      serviceAccountName: linkerd-collector
      volumes:
      - configMap:
          items:
          - key: linkerd-collector-config
            path: linkerd-collector-config.yaml
          name: linkerd-collector-config
        name: linkerd-collector-config-val
      - emptyDir: {}
        name: linkerd-proxy-init-xtables-lock
      - emptyDir:
          medium: Memory
        name: linkerd-identity-end-entity
---
###
### Tracing Jaeger Service
###
---
apiVersion: v1
kind: Service
metadata:
  name: linkerd-jaeger
  namespace: linkerd
  labels:
    linkerd.io/control-plane-component: linkerd-jaeger
    linkerd.io/control-plane-ns: linkerd
  annotations:
    linkerd.io/created-by: linkerd/cli dev-undefined
spec:
  type: ClusterIP
  selector:
    linkerd.io/control-plane-component: linkerd-jaeger
  ports:
    - name: collection
      port: 14268
    - name: ui
      port: 16686
---
apiVersion: apps/v1
kind: Deployment
metadata:
  annotations:
    linkerd.io/created-by: linkerd/cli dev-undefined
  labels:
    app.kubernetes.io/name: linkerd-jaeger
    app.kubernetes.io/part-of: Linkerd
    app.kubernetes.io/version: UPGRADE-CONTROL-PLANE-VERSION
    linkerd.io/control-plane-component: linkerd-jaeger
    linkerd.io/control-plane-ns: linkerd
  name: linkerd-jaeger
  namespace: linkerd
spec:
  replicas: 1
  selector:
    matchLabels:
      linkerd.io/control-plane-component: linkerd-jaeger
      linkerd.io/control-plane-ns: linkerd
      linkerd.io/proxy-deployment: linkerd-jaeger
  template:
    metadata:
      annotations:
        linkerd.io/created-by: linkerd/cli dev-undefined
        linkerd.io/identity-mode: default
        linkerd.io/proxy-version: UPGRADE-PROXY-VERSION
        prometheus.io/path: /metrics
        prometheus.io/port: "8888"
        prometheus.io/scrape: "true"
      labels:
        linkerd.io/control-plane-component: linkerd-jaeger
        linkerd.io/control-plane-ns: linkerd
        linkerd.io/workload-ns: linkerd
        linkerd.io/proxy-deployment: linkerd-jaeger
    spec:
      containers:
      - args:
        - --query.base-path=/jaeger
        image: jaegertracing/all-in-one:1.17.1
        imagePullPolicy: IfNotPresent
        name: jaeger
        ports:
        - containerPort: 14268
          name: collection
        - containerPort: 16686
          name: ui
      - env:
        - name: LINKERD2_PROXY_LOG
          value: warn,linkerd=info
        - name: LINKERD2_PROXY_LOG_FORMAT
          value: plain
        - name: LINKERD2_PROXY_DESTINATION_SVC_ADDR
          value: linkerd-dst.linkerd.svc.cluster.local:8086
        - name: LINKERD2_PROXY_DESTINATION_GET_NETWORKS
          value: "10.0.0.0/8,172.16.0.0/12,192.168.0.0/16"
        - name: LINKERD2_PROXY_INBOUND_CONNECT_TIMEOUT
          value: "100ms"
        - name: LINKERD2_PROXY_OUTBOUND_CONNECT_TIMEOUT
          value: "1000ms"
        - name: LINKERD2_PROXY_CONTROL_LISTEN_ADDR
          value: 0.0.0.0:4190
        - name: LINKERD2_PROXY_ADMIN_LISTEN_ADDR
          value: 0.0.0.0:4191
        - name: LINKERD2_PROXY_OUTBOUND_LISTEN_ADDR
          value: 127.0.0.1:4140
        - name: LINKERD2_PROXY_INBOUND_LISTEN_ADDR
          value: 0.0.0.0:4143
        - name: LINKERD2_PROXY_DESTINATION_GET_SUFFIXES
          value: svc.cluster.local.
        - name: LINKERD2_PROXY_DESTINATION_PROFILE_SUFFIXES
          value: svc.cluster.local.
        - name: LINKERD2_PROXY_INBOUND_ACCEPT_KEEPALIVE
          value: 10000ms
        - name: LINKERD2_PROXY_OUTBOUND_CONNECT_KEEPALIVE
          value: 10000ms
        - name: _pod_ns
          valueFrom:
            fieldRef:
              fieldPath: metadata.namespace
        - name: _pod_nodeName
          valueFrom:
             fieldRef:
              fieldPath: spec.nodeName
        - name: LINKERD2_PROXY_DESTINATION_CONTEXT
          value: |
            {"ns":"$(_pod_ns)", "nodeName":"$(_pod_nodeName)"}
        - name: LINKERD2_PROXY_IDENTITY_DIR
          value: /var/run/linkerd/identity/end-entity
        - name: LINKERD2_PROXY_IDENTITY_TRUST_ANCHORS
          value: |
            -----BEGIN CERTIFICATE-----
            MIIBwDCCAWagAwIBAgIQMvd1QnGUJzXVUt3gNh7rWjAKBggqhkjOPQQDAjApMScw
            JQYDVQQDEx5pZGVudGl0eS5saW5rZXJkLmNsdXN0ZXIubG9jYWwwHhcNMjAwNDA2
            MTAzOTUxWhcNMzAwNDA0MTAzOTUxWjApMScwJQYDVQQDEx5pZGVudGl0eS5saW5r
            ZXJkLmNsdXN0ZXIubG9jYWwwWTATBgcqhkjOPQIBBggqhkjOPQMBBwNCAAQ19nmg
            Q8l+EMofPxas7HUlOJE5avps6b6Q97Y71Waw3rdXYNCPqMxa4PedPc5VKGje6eqJ
            Ao5mX29HeMcUw/y3o3AwbjAOBgNVHQ8BAf8EBAMCAQYwEgYDVR0TAQH/BAgwBgEB
            /wIBATAdBgNVHQ4EFgQUfxv+BcCt5v7oF7PXJ9xY+JambdwwKQYDVR0RBCIwIIIe
            aWRlbnRpdHkubGlua2VyZC5jbHVzdGVyLmxvY2FsMAoGCCqGSM49BAMCA0gAMEUC
            IQCM8UfevR53SVGDd/4MgXMlVqC3Vh8oDiM0UToj2wsjNgIgLnZgogrqjK0KRo9R
            SxZLbJKt6SJIIY9dw5gzQpUQR2U=
            -----END CERTIFICATE-----
        - name: LINKERD2_PROXY_IDENTITY_TOKEN_FILE
          value: /var/run/secrets/kubernetes.io/serviceaccount/token
        - name: LINKERD2_PROXY_IDENTITY_SVC_ADDR
          value: linkerd-identity.linkerd.svc.cluster.local:8080
        - name: _pod_sa
          valueFrom:
            fieldRef:
              fieldPath: spec.serviceAccountName
        - name: _l5d_ns
          value: linkerd
        - name: _l5d_trustdomain
          value: cluster.local
        - name: LINKERD2_PROXY_IDENTITY_LOCAL_NAME
          value: $(_pod_sa).$(_pod_ns).serviceaccount.identity.$(_l5d_ns).$(_l5d_trustdomain)
        - name: LINKERD2_PROXY_IDENTITY_SVC_NAME
          value: linkerd-identity.$(_l5d_ns).serviceaccount.identity.$(_l5d_ns).$(_l5d_trustdomain)
        - name: LINKERD2_PROXY_DESTINATION_SVC_NAME
          value: linkerd-destination.$(_l5d_ns).serviceaccount.identity.$(_l5d_ns).$(_l5d_trustdomain)
        - name: LINKERD2_PROXY_TAP_SVC_NAME
          value: linkerd-tap.$(_l5d_ns).serviceaccount.identity.$(_l5d_ns).$(_l5d_trustdomain)
        image: gcr.io/linkerd-io/proxy:UPGRADE-PROXY-VERSION
        imagePullPolicy: IfNotPresent
        livenessProbe:
          httpGet:
            path: /live
            port: 4191
          initialDelaySeconds: 10
        name: linkerd-proxy
        ports:
        - containerPort: 4143
          name: linkerd-proxy
        - containerPort: 4191
          name: linkerd-admin
        readinessProbe:
          httpGet:
            path: /ready
            port: 4191
          initialDelaySeconds: 2
        resources:
        securityContext:
          allowPrivilegeEscalation: false
          readOnlyRootFilesystem: true
          runAsUser: 2102
        terminationMessagePolicy: FallbackToLogsOnError
        volumeMounts:
        - mountPath: /var/run/linkerd/identity/end-entity
          name: linkerd-identity-end-entity
      initContainers:
      - args:
        - --incoming-proxy-port
        - "4143"
        - --outgoing-proxy-port
        - "4140"
        - --proxy-uid
        - "2102"
        - --inbound-ports-to-ignore
        - 4190,4191
        - --outbound-ports-to-ignore
        - "443"
        image: gcr.io/linkerd-io/proxy-init:v1.3.3
        imagePullPolicy: IfNotPresent
        name: linkerd-init
        resources:
          limits:
            cpu: "100m"
            memory: "50Mi"
          requests:
            cpu: "10m"
            memory: "10Mi"
        securityContext:
          allowPrivilegeEscalation: false
          capabilities:
            add:
            - NET_ADMIN
            - NET_RAW
          privileged: false
          readOnlyRootFilesystem: true
          runAsNonRoot: false
          runAsUser: 0
        terminationMessagePolicy: FallbackToLogsOnError
        volumeMounts:
        - mountPath: /run
          name: linkerd-proxy-init-xtables-lock
      dnsPolicy: ClusterFirst
      serviceAccountName: linkerd-jaeger
      volumes:
      - emptyDir: {}
        name: linkerd-proxy-init-xtables-lock
      - emptyDir:
          medium: Memory
        name: linkerd-identity-end-entity
---
###
### Controller
###
---
kind: Service
apiVersion: v1
metadata:
  name: linkerd-controller-api
  namespace: linkerd
  labels:
    linkerd.io/control-plane-component: controller
    linkerd.io/control-plane-ns: linkerd
  annotations:
    linkerd.io/created-by: linkerd/cli dev-undefined
spec:
  type: ClusterIP
  selector:
    linkerd.io/control-plane-component: controller
  ports:
  - name: http
    port: 8085
    targetPort: 8085
---
apiVersion: apps/v1
kind: Deployment
metadata:
  annotations:
    linkerd.io/created-by: linkerd/cli dev-undefined
  labels:
    app.kubernetes.io/name: controller
    app.kubernetes.io/part-of: Linkerd
    app.kubernetes.io/version: UPGRADE-CONTROL-PLANE-VERSION
    linkerd.io/control-plane-component: controller
    linkerd.io/control-plane-ns: linkerd
  name: linkerd-controller
  namespace: linkerd
spec:
  replicas: 0
  selector:
    matchLabels:
      linkerd.io/control-plane-component: controller
      linkerd.io/control-plane-ns: linkerd
      linkerd.io/proxy-deployment: linkerd-controller
  template:
    metadata:
      annotations:
        linkerd.io/created-by: linkerd/cli dev-undefined
        linkerd.io/identity-mode: default
        linkerd.io/proxy-version: UPGRADE-PROXY-VERSION
      labels:
        linkerd.io/control-plane-component: controller
        linkerd.io/control-plane-ns: linkerd
        linkerd.io/workload-ns: linkerd
        linkerd.io/proxy-deployment: linkerd-controller
    spec:
      nodeSelector:
        beta.kubernetes.io/os: linux
      containers:
      - args:
        - public-api
        - -destination-addr=linkerd-dst.linkerd.svc.cluster.local:8086
        - -controller-namespace=linkerd
        - -log-level=info
        - -prometheus-url=http://linkerd-prometheus.linkerd.svc.cluster.local:9090
        image: gcr.io/linkerd-io/controller:UPGRADE-CONTROL-PLANE-VERSION
        imagePullPolicy: IfNotPresent
        livenessProbe:
          httpGet:
            path: /ping
            port: 9995
          initialDelaySeconds: 10
        name: public-api
        ports:
        - containerPort: 8085
          name: http
        - containerPort: 9995
          name: admin-http
        readinessProbe:
          failureThreshold: 7
          httpGet:
            path: /ready
            port: 9995
        securityContext:
          runAsUser: 0
        volumeMounts:
        - mountPath: /var/run/linkerd/config
          name: config
      - env:
        - name: LINKERD2_PROXY_LOG
          value: warn,linkerd=info
        - name: LINKERD2_PROXY_LOG_FORMAT
          value: plain
        - name: LINKERD2_PROXY_DESTINATION_SVC_ADDR
          value: linkerd-dst.linkerd.svc.cluster.local:8086
        - name: LINKERD2_PROXY_DESTINATION_GET_NETWORKS
          value: "10.0.0.0/8,172.16.0.0/12,192.168.0.0/16"
        - name: LINKERD2_PROXY_CONTROL_LISTEN_ADDR
          value: 0.0.0.0:4190
        - name: LINKERD2_PROXY_ADMIN_LISTEN_ADDR
          value: 0.0.0.0:4191
        - name: LINKERD2_PROXY_OUTBOUND_LISTEN_ADDR
          value: 127.0.0.1:4140
        - name: LINKERD2_PROXY_INBOUND_LISTEN_ADDR
          value: 0.0.0.0:4143
        - name: LINKERD2_PROXY_DESTINATION_GET_SUFFIXES
          value: svc.cluster.local.
        - name: LINKERD2_PROXY_DESTINATION_PROFILE_SUFFIXES
          value: svc.cluster.local.
        - name: LINKERD2_PROXY_INBOUND_ACCEPT_KEEPALIVE
          value: 10000ms
        - name: LINKERD2_PROXY_OUTBOUND_CONNECT_KEEPALIVE
          value: 10000ms
        - name: _pod_ns
          valueFrom:
            fieldRef:
              fieldPath: metadata.namespace
        - name: LINKERD2_PROXY_DESTINATION_CONTEXT
          value: ns:$(_pod_ns)
        - name: LINKERD2_PROXY_IDENTITY_DIR
          value: /var/run/linkerd/identity/end-entity
        - name: LINKERD2_PROXY_IDENTITY_TRUST_ANCHORS
          value: |
            -----BEGIN CERTIFICATE-----
            MIIBwDCCAWagAwIBAgIQMvd1QnGUJzXVUt3gNh7rWjAKBggqhkjOPQQDAjApMScw
            JQYDVQQDEx5pZGVudGl0eS5saW5rZXJkLmNsdXN0ZXIubG9jYWwwHhcNMjAwNDA2
            MTAzOTUxWhcNMzAwNDA0MTAzOTUxWjApMScwJQYDVQQDEx5pZGVudGl0eS5saW5r
            ZXJkLmNsdXN0ZXIubG9jYWwwWTATBgcqhkjOPQIBBggqhkjOPQMBBwNCAAQ19nmg
            Q8l+EMofPxas7HUlOJE5avps6b6Q97Y71Waw3rdXYNCPqMxa4PedPc5VKGje6eqJ
            Ao5mX29HeMcUw/y3o3AwbjAOBgNVHQ8BAf8EBAMCAQYwEgYDVR0TAQH/BAgwBgEB
            /wIBATAdBgNVHQ4EFgQUfxv+BcCt5v7oF7PXJ9xY+JambdwwKQYDVR0RBCIwIIIe
            aWRlbnRpdHkubGlua2VyZC5jbHVzdGVyLmxvY2FsMAoGCCqGSM49BAMCA0gAMEUC
            IQCM8UfevR53SVGDd/4MgXMlVqC3Vh8oDiM0UToj2wsjNgIgLnZgogrqjK0KRo9R
            SxZLbJKt6SJIIY9dw5gzQpUQR2U=
            -----END CERTIFICATE-----
        - name: LINKERD2_PROXY_IDENTITY_TOKEN_FILE
          value: /var/run/secrets/kubernetes.io/serviceaccount/token
        - name: LINKERD2_PROXY_IDENTITY_SVC_ADDR
          value: linkerd-identity.linkerd.svc.cluster.local:8080
        - name: _pod_sa
          valueFrom:
            fieldRef:
              fieldPath: spec.serviceAccountName
        - name: _l5d_ns
          value: linkerd
        - name: _l5d_trustdomain
          value: cluster.local
        - name: LINKERD2_PROXY_IDENTITY_LOCAL_NAME
          value: $(_pod_sa).$(_pod_ns).serviceaccount.identity.$(_l5d_ns).$(_l5d_trustdomain)
        - name: LINKERD2_PROXY_IDENTITY_SVC_NAME
          value: linkerd-identity.$(_l5d_ns).serviceaccount.identity.$(_l5d_ns).$(_l5d_trustdomain)
        - name: LINKERD2_PROXY_DESTINATION_SVC_NAME
          value: linkerd-destination.$(_l5d_ns).serviceaccount.identity.$(_l5d_ns).$(_l5d_trustdomain)
        - name: LINKERD2_PROXY_TAP_SVC_NAME
          value: linkerd-tap.$(_l5d_ns).serviceaccount.identity.$(_l5d_ns).$(_l5d_trustdomain)
        image: gcr.io/linkerd-io/proxy:UPGRADE-PROXY-VERSION
        imagePullPolicy: IfNotPresent
        livenessProbe:
          httpGet:
            path: /live
            port: 4191
          initialDelaySeconds: 10
        name: linkerd-proxy
        ports:
        - containerPort: 4143
          name: linkerd-proxy
        - containerPort: 4191
          name: linkerd-admin
        readinessProbe:
          httpGet:
            path: /ready
            port: 4191
          initialDelaySeconds: 2
        resources:
        securityContext:
          allowPrivilegeEscalation: false
          readOnlyRootFilesystem: true
          runAsUser: 2102
        terminationMessagePolicy: FallbackToLogsOnError
        volumeMounts:
        - mountPath: /var/run/linkerd/identity/end-entity
          name: linkerd-identity-end-entity
      initContainers:
      - args:
        - --incoming-proxy-port
        - "4143"
        - --outgoing-proxy-port
        - "4140"
        - --proxy-uid
        - "2102"
        - --inbound-ports-to-ignore
        - 4190,4191
        - --outbound-ports-to-ignore
        - "443"
        image: gcr.io/linkerd-io/proxy-init:v1.3.3
        imagePullPolicy: IfNotPresent
        name: linkerd-init
        resources:
          limits:
            cpu: "100m"
            memory: "50Mi"
          requests:
            cpu: "10m"
            memory: "10Mi"
        securityContext:
          allowPrivilegeEscalation: false
          capabilities:
            add:
            - NET_ADMIN
            - NET_RAW
          privileged: false
          readOnlyRootFilesystem: true
          runAsNonRoot: false
          runAsUser: 0
        terminationMessagePolicy: FallbackToLogsOnError
        volumeMounts:
        - mountPath: /run
          name: linkerd-proxy-init-xtables-lock
      serviceAccountName: linkerd-controller
      volumes:
      - configMap:
          name: linkerd-config
        name: config
      - emptyDir: {}
        name: linkerd-proxy-init-xtables-lock
      - emptyDir:
          medium: Memory
        name: linkerd-identity-end-entity<|MERGE_RESOLUTION|>--- conflicted
+++ resolved
@@ -272,8 +272,6 @@
         name: linkerd-identity-end-entity
 ---
 ###
-<<<<<<< HEAD
-=======
 ### Controller
 ###
 ---
@@ -511,7 +509,6 @@
         name: linkerd-identity-end-entity
 ---
 ###
->>>>>>> c68ab23a
 ### Destination Controller Service
 ###
 ---
